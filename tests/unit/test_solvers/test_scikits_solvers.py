--- conflicted
+++ resolved
@@ -318,11 +318,7 @@
         np.testing.assert_array_equal(
             step_sol_2.t, np.concatenate([np.array([0]), np.linspace(dt, 2 * dt, 5)])
         )
-<<<<<<< HEAD
-        np.testing.assert_allclose(step_sol_2.y[0], np.exp(0.1 * step_sol_2.t))
-=======
         np.testing.assert_allclose(step_sol_2.y[0], np.exp(-0.1 * step_sol_2.t))
->>>>>>> 927ce97b
 
         # Check steps give same solution as solve
         t_eval = step_sol.t
