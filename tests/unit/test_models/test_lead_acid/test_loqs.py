--- conflicted
+++ resolved
@@ -78,20 +78,14 @@
 
     @unittest.skipIf(pybamm.have_scikits_odes(), "scikits.odes not installed")
     def test_default_solver(self):
-<<<<<<< HEAD
-        options = {"thermal": None, "Voltage": "On", "capacitance": True}
-        model = pybamm.lead_acid.surface_form.LOQS(options)
-=======
-        options = {"capacitance": "differential"}
+
+        options = {"capacitance": "algebraic"}
+        model = pybamm.lead_acid.LOQS(options)
+        self.assertIsInstance(model.default_solver, pybamm.ScikitsDaeSolver)
+
+        options = {"capacitance": "differential", "bc_options": {"dimensionality": 1}}
         model = pybamm.lead_acid.LOQS(options)
         self.assertIsInstance(model.default_solver, pybamm.ScipySolver)
-        options = {"capacitance": "differential", "bc_options": {"dimensionality": 1}}
-        model = pybamm.lead_acid.LOQS(options)
->>>>>>> 94a42785
-        self.assertIsInstance(model.default_solver, pybamm.ScikitsOdeSolver)
-        options = {"thermal": None, "Voltage": "On", "capacitance": False}
-        model = pybamm.lead_acid.surface_form.LOQS(options)
-        self.assertIsInstance(model.default_solver, pybamm.ScikitsDaeSolver)
 
     def test_default_geometry(self):
         options = {"thermal": None, "Voltage": "On", "capacitance": True}
