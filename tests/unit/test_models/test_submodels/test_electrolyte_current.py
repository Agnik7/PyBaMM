--- conflicted
+++ resolved
@@ -127,26 +127,12 @@
 
         # Interfacial current density
         int_curr_model = pybamm.interface.InterfacialCurrent(param)
-<<<<<<< HEAD
-        variables = int_curr_model.get_homogeneous_interfacial_current()
-        variables.update(
-            {
-                "Negative electrolyte concentration": c_e_n,
-                "Positive electrolyte concentration": c_e_p,
-            }
-        )
-
-        # Negative electrode
-        model_n = pybamm.electrolyte_current.MacInnesCapacitance(param)
-        model_n.set_differential_system(delta_phi_n, variables)
-=======
         j_n = int_curr_model.get_homogeneous_interfacial_current(["negative electrode"])
         j_p = int_curr_model.get_homogeneous_interfacial_current(["positive electrode"])
         reactions = {"main": {"neg": {"aj": j_n}, "pos": {"aj": j_p}}}
         # Negative electrode
         model_n = pybamm.electrolyte_current.MacInnesCapacitance(param)
         model_n.set_differential_system(delta_phi_n, c_e_n, reactions)
->>>>>>> 9b5c78e6
         # Update model for tests
         model_n.rhs.update({c_e_n: pybamm.Scalar(0)})
         model_n.initial_conditions.update({c_e_n: pybamm.Scalar(1)})
@@ -156,11 +142,7 @@
 
         # Positive electrode
         model_p = pybamm.electrolyte_current.MacInnesCapacitance(param)
-<<<<<<< HEAD
-        model_p.set_differential_system(delta_phi_p, variables)
-=======
         model_p.set_differential_system(delta_phi_p, c_e_p, reactions)
->>>>>>> 9b5c78e6
         # Update model for tests
         model_p.rhs.update({c_e_p: pybamm.Scalar(0)})
         model_p.initial_conditions.update({c_e_p: pybamm.Scalar(1)})
@@ -168,23 +150,6 @@
         modeltest_p = tests.StandardModelTest(model_p)
         modeltest_p.test_all()
 
-<<<<<<< HEAD
-        # Both
-        model_n = pybamm.electrolyte_current.MacInnesCapacitance(param)
-        model_n.set_differential_system(delta_phi_n, variables)
-        model_p = pybamm.electrolyte_current.MacInnesCapacitance(param)
-        model_p.set_differential_system(delta_phi_p, variables)
-        model_n.update(model_p)
-        model_whole = model_n
-        model_whole.rhs.update({c_e_n: pybamm.Scalar(0), c_e_p: pybamm.Scalar(0)})
-        model_whole.initial_conditions.update(
-            {c_e_n: pybamm.Scalar(1), c_e_p: pybamm.Scalar(1)}
-        )
-        model_whole_test = tests.StandardModelTest(model_whole)
-        model_whole_test.test_all()
-
-=======
->>>>>>> 9b5c78e6
     def test_basic_processing_leading_order(self):
         # Parameters
         param = pybamm.standard_parameters_lithium_ion
@@ -195,13 +160,6 @@
 
         # Interfacial current density
         int_curr_model = pybamm.interface.InterfacialCurrent(param)
-<<<<<<< HEAD
-        variables = int_curr_model.get_homogeneous_interfacial_current()
-
-        # Negative electrode
-        model_n = pybamm.electrolyte_current.MacInnesCapacitance(param)
-        model_n.set_leading_order_system(delta_phi_n, variables)
-=======
         j_n = int_curr_model.get_homogeneous_interfacial_current(["negative electrode"])
         j_p = int_curr_model.get_homogeneous_interfacial_current(["positive electrode"])
         reactions = {"main": {"neg": {"aj": j_n}, "pos": {"aj": j_p}}}
@@ -209,35 +167,17 @@
         # Negative electrode
         model_n = pybamm.electrolyte_current.MacInnesCapacitance(param)
         model_n.set_leading_order_system(delta_phi_n, reactions, ["negative electrode"])
->>>>>>> 9b5c78e6
         # Test
         modeltest_n = tests.StandardModelTest(model_n)
         modeltest_n.test_all()
 
         # Positive electrode
         model_p = pybamm.electrolyte_current.MacInnesCapacitance(param)
-<<<<<<< HEAD
-        model_p.set_leading_order_system(delta_phi_p, variables)
-=======
         model_p.set_leading_order_system(delta_phi_p, reactions, ["positive electrode"])
->>>>>>> 9b5c78e6
         # Test
         modeltest_p = tests.StandardModelTest(model_p)
         modeltest_p.test_all()
 
-<<<<<<< HEAD
-        # Both
-        model_n = pybamm.electrolyte_current.MacInnesCapacitance(param)
-        model_n.set_leading_order_system(delta_phi_n, variables)
-        model_p = pybamm.electrolyte_current.MacInnesCapacitance(param)
-        model_p.set_leading_order_system(delta_phi_p, variables)
-        model_n.update(model_p)
-        model_whole = model_n
-        model_whole_test = tests.StandardModelTest(model_whole)
-        model_whole_test.test_all()
-
-=======
->>>>>>> 9b5c78e6
 
 if __name__ == "__main__":
     print("Add -v for more debug output")
