#
# Test full stefan maxwell electrolyte conductivity submodel
#

import pybamm
import tests
import unittest


class TestFull(unittest.TestCase):
    def test_public_functions(self):
        param = pybamm.LithiumIonParameters()
<<<<<<< HEAD
        a = pybamm.Scalar(1)
        surf = "surface area per unit volume distribution in x"
=======
        a = pybamm.Scalar(0)
        surf = "electrode surface area per unit volume"
>>>>>>> 53f46fa1
        variables = {
            "Electrolyte tortuosity": a,
            "Electrolyte concentration": pybamm.FullBroadcast(
                a,
                ["negative electrode", "separator", "positive electrode"],
                "current collector",
            ),
            "Negative "
            + surf: pybamm.FullBroadcast(a, "negative electrode", "current collector"),
            "Positive "
            + surf: pybamm.FullBroadcast(a, "positive electrode", "current collector"),
            "Sum of interfacial current densities": pybamm.FullBroadcast(
                a,
                ["negative electrode", "separator", "positive electrode"],
                "current collector",
            ),
            "Cell temperature": a,
        }
        submodel = pybamm.electrolyte_conductivity.Full(param)
        std_tests = tests.StandardSubModelTests(submodel, variables)
        std_tests.test_all()


if __name__ == "__main__":
    print("Add -v for more debug output")
    import sys

    if "-v" in sys.argv:
        debug = True
    pybamm.settings.debug_mode = True
    unittest.main()<|MERGE_RESOLUTION|>--- conflicted
+++ resolved
@@ -10,13 +10,8 @@
 class TestFull(unittest.TestCase):
     def test_public_functions(self):
         param = pybamm.LithiumIonParameters()
-<<<<<<< HEAD
         a = pybamm.Scalar(1)
-        surf = "surface area per unit volume distribution in x"
-=======
-        a = pybamm.Scalar(0)
         surf = "electrode surface area per unit volume"
->>>>>>> 53f46fa1
         variables = {
             "Electrolyte tortuosity": a,
             "Electrolyte concentration": pybamm.FullBroadcast(
