import pybamm
import numpy as np
import pandas as pd
import os
import unittest


class TestSimulation(unittest.TestCase):
    def test_basic_ops(self):

        model = pybamm.lithium_ion.SPM()
        sim = pybamm.Simulation(model)

        self.assertEqual(model.__class__, sim._model_class)

        # check that the model is unprocessed
        self.assertEqual(sim._mesh, None)
        self.assertEqual(sim._disc, None)
        for val in list(sim.model.rhs.values()):
            self.assertTrue(val.has_symbol_of_classes(pybamm.Parameter))
            self.assertFalse(val.has_symbol_of_classes(pybamm.Matrix))

        sim.set_parameters()
        self.assertEqual(sim._mesh, None)
        self.assertEqual(sim._disc, None)
        for val in list(sim.model_with_set_params.rhs.values()):
            self.assertFalse(val.has_symbol_of_classes(pybamm.Parameter))
            self.assertFalse(val.has_symbol_of_classes(pybamm.Matrix))
        # Make sure model is unchanged
        self.assertNotEqual(sim.model, model)
        for val in list(model.rhs.values()):
            self.assertTrue(val.has_symbol_of_classes(pybamm.Parameter))
            self.assertFalse(val.has_symbol_of_classes(pybamm.Matrix))

        sim.build()
        self.assertFalse(sim._mesh is None)
        self.assertFalse(sim._disc is None)
        for val in list(sim.built_model.rhs.values()):
            self.assertFalse(val.has_symbol_of_classes(pybamm.Parameter))
            # skip test for scalar variables (e.g. discharge capacity)
            if val.size > 1:
                self.assertTrue(val.has_symbol_of_classes(pybamm.Matrix))

    def test_specs_deprecated(self):
        model = pybamm.lithium_ion.SPM()
        sim = pybamm.Simulation(model)
        with self.assertRaisesRegex(NotImplementedError, "specs"):
            sim.specs()

    def test_solve(self):

        sim = pybamm.Simulation(pybamm.lithium_ion.SPM())
        sim.solve([0, 600])
        self.assertFalse(sim._solution is None)
        for val in list(sim.built_model.rhs.values()):
            self.assertFalse(val.has_symbol_of_classes(pybamm.Parameter))
            # skip test for scalar variables (e.g. discharge capacity)
            if val.size > 1:
                self.assertTrue(val.has_symbol_of_classes(pybamm.Matrix))

        # test solve without check
<<<<<<< HEAD
        sim = pybamm.Simulation(pybamm.lithium_ion.SPM())
        sim.solve(check_model=False)
=======
        sim.reset()
        sim.solve(t_eval=[0, 600], check_model=False)
>>>>>>> 0077553d
        for val in list(sim.built_model.rhs.values()):
            self.assertFalse(val.has_symbol_of_classes(pybamm.Parameter))
            # skip test for scalar variables (e.g. discharge capacity)
            if val.size > 1:
                self.assertTrue(val.has_symbol_of_classes(pybamm.Matrix))

    def test_solve_non_battery_model(self):

        model = pybamm.BaseModel()
        v = pybamm.Variable("v")
        model.rhs = {v: -v}
        model.initial_conditions = {v: 1}
        model.variables = {"v": v}
        sim = pybamm.Simulation(
            model, solver=pybamm.ScipySolver(rtol=1e-10, atol=1e-10)
        )

        sim.solve(np.linspace(0, 1, 100))
        np.testing.assert_array_equal(sim.solution.t, np.linspace(0, 1, 100))
        np.testing.assert_array_almost_equal(
            sim.solution["v"].entries, np.exp(-np.linspace(0, 1, 100))
        )

    def test_solve_already_partially_processed_model(self):

        model = pybamm.lithium_ion.SPM()

        # Process model manually
        geometry = model.default_geometry
        param = model.default_parameter_values
        param.process_model(model)
        param.process_geometry(geometry)
        # Let simulation take over
        sim = pybamm.Simulation(model)
        sim.solve([0, 600])

        # Discretised manually
        mesh = pybamm.Mesh(geometry, model.default_submesh_types, model.default_var_pts)
        disc = pybamm.Discretisation(mesh, model.default_spatial_methods)
        disc.process_model(model)
        # Let simulation take over
        sim = pybamm.Simulation(model)
        sim.solve([0, 600])

    def test_reuse_commands(self):

        sim = pybamm.Simulation(pybamm.lithium_ion.SPM())

        sim.set_parameters()
        sim.set_parameters()

        sim.build()
        sim.build()

        sim.solve([0, 600])
        sim.solve([0, 600])

        sim.build()
        sim.solve([0, 600])
        sim.set_parameters()

    def test_set_crate(self):
        model = pybamm.lithium_ion.SPM()
        current_1C = model.default_parameter_values["Current function [A]"]
        sim = pybamm.Simulation(model, C_rate=2)
        self.assertEqual(sim.parameter_values["Current function [A]"], 2 * current_1C)
        self.assertEqual(sim.C_rate, 2)

    def test_get_variable_array(self):

        sim = pybamm.Simulation(pybamm.lithium_ion.SPM())
        sim.solve([0, 600])

        phi_s_n = sim.get_variable_array("Negative electrode potential")

        self.assertIsInstance(phi_s_n, np.ndarray)

        c_s_n_surf, c_e = sim.get_variable_array(
            "Negative particle surface concentration", "Electrolyte concentration"
        )

        self.assertIsInstance(c_s_n_surf, np.ndarray)
        self.assertIsInstance(c_e, np.ndarray)

    def test_set_external_variable(self):
        model_options = {
            "thermal": "lumped",
            "external submodels": ["thermal", "negative particle"],
        }
        model = pybamm.lithium_ion.SPMe(model_options)
        sim = pybamm.Simulation(model)

        var = pybamm.standard_spatial_vars
        Nr = model.default_var_pts[var.r_n]

        T_av = 0
        c_s_n_av = np.ones((Nr, 1)) * 0.5
        external_variables = {
            "Volume-averaged cell temperature": T_av,
            "X-averaged negative particle concentration": c_s_n_av,
        }

        # Step
        dt = 0.1
        for _ in range(5):
            sim.step(dt, external_variables=external_variables)
        sim.plot(testing=True)

        # Solve
        t_eval = np.linspace(0, 3600)
        sim.solve(t_eval, external_variables=external_variables)
        sim.plot(testing=True)

    def test_step(self):

        dt = 0.001
        model = pybamm.lithium_ion.SPM()
        sim = pybamm.Simulation(model)
        sim.step(dt)  # 1 step stores first two points
        tau = sim.model.timescale.evaluate()
        self.assertEqual(sim.solution.t.size, 2)
        self.assertEqual(sim.solution.y[0, :].size, 2)
        self.assertEqual(sim.solution.t[0], 0)
        self.assertEqual(sim.solution.t[1], dt / tau)
        sim.step(dt)  # automatically append the next step
        self.assertEqual(sim.solution.t.size, 3)
        self.assertEqual(sim.solution.y[0, :].size, 3)
        self.assertEqual(sim.solution.t[0], 0)
        self.assertEqual(sim.solution.t[1], dt / tau)
        self.assertEqual(sim.solution.t[2], 2 * dt / tau)
        sim.step(dt, save=False)  # now only store the two end step points
        self.assertEqual(sim.solution.t.size, 2)
        self.assertEqual(sim.solution.y[0, :].size, 2)
        self.assertEqual(sim.solution.t[0], 2 * dt / tau)
        self.assertEqual(sim.solution.t[1], 3 * dt / tau)

    def test_solve_with_inputs(self):
        model = pybamm.lithium_ion.SPM()
        param = model.default_parameter_values
        param.update({"Current function [A]": "[input]"})
        sim = pybamm.Simulation(model, parameter_values=param)
        sim.solve(t_eval=[0, 600], inputs={"Current function [A]": 1})
        np.testing.assert_array_equal(sim.solution.inputs["Current function [A]"], 1)

    def test_step_with_inputs(self):
        dt = 0.001
        model = pybamm.lithium_ion.SPM()
        param = model.default_parameter_values
        param.update({"Current function [A]": "[input]"})
        sim = pybamm.Simulation(model, parameter_values=param)
        sim.step(
            dt, inputs={"Current function [A]": 1}
        )  # 1 step stores first two points
        tau = sim.model.timescale.evaluate()
        self.assertEqual(sim.solution.t.size, 2)
        self.assertEqual(sim.solution.y[0, :].size, 2)
        self.assertEqual(sim.solution.t[0], 0)
        self.assertEqual(sim.solution.t[1], dt / tau)
        np.testing.assert_array_equal(sim.solution.inputs["Current function [A]"], 1)
        sim.step(
            dt, inputs={"Current function [A]": 2}
        )  # automatically append the next step
        self.assertEqual(sim.solution.t.size, 3)
        self.assertEqual(sim.solution.y[0, :].size, 3)
        self.assertEqual(sim.solution.t[0], 0)
        self.assertEqual(sim.solution.t[1], dt / tau)
        self.assertEqual(sim.solution.t[2], 2 * dt / tau)
        np.testing.assert_array_equal(
            sim.solution.inputs["Current function [A]"], np.array([[1, 1, 2]])
        )

    def test_save_load(self):
        model = pybamm.lead_acid.LOQS()
        model.use_jacobian = True
        sim = pybamm.Simulation(model)

        sim.save("test.pickle")
        sim_load = pybamm.load_sim("test.pickle")
        self.assertEqual(sim.model.name, sim_load.model.name)

        # save after solving
        sim.solve([0, 600])
        sim.save("test.pickle")
        sim_load = pybamm.load_sim("test.pickle")
        self.assertEqual(sim.model.name, sim_load.model.name)

        # with python formats
        model.convert_to_format = None
        sim = pybamm.Simulation(model)
        sim.solve([0, 600])
        sim.save("test.pickle")
        model.convert_to_format = "python"
        sim = pybamm.Simulation(model)
        sim.solve([0, 600])
        with self.assertRaisesRegex(
            NotImplementedError, "Cannot save simulation if model format is python"
        ):
            sim.save("test.pickle")

    def test_save_load_dae(self):
        model = pybamm.lead_acid.LOQS({"surface form": "algebraic"})
        model.use_jacobian = True
        sim = pybamm.Simulation(model)

        # save after solving
        sim.solve([0, 600])
        sim.save("test.pickle")
        sim_load = pybamm.load_sim("test.pickle")
        self.assertEqual(sim.model.name, sim_load.model.name)

        # with python format
        model.convert_to_format = None
        sim = pybamm.Simulation(model)
        sim.solve([0, 600])
        sim.save("test.pickle")

        # with Casadi solver
        model.convert_to_format = "casadi"
        sim = pybamm.Simulation(model, solver=pybamm.CasadiSolver())
        sim.solve([0, 600])
        sim.save("test.pickle")
        sim_load = pybamm.load_sim("test.pickle")
        self.assertEqual(sim.model.name, sim_load.model.name)

    def test_plot(self):
        sim = pybamm.Simulation(pybamm.lithium_ion.SPM())

        # test exception if not solved
        with self.assertRaises(ValueError):
            sim.plot()

        # now solve and plot
        t_eval = np.linspace(0, 100, 5)
        sim.solve(t_eval=t_eval)
        sim.plot(testing=True)

    def test_drive_cycle_data(self):
        model = pybamm.lithium_ion.SPM()
        param = model.default_parameter_values
        param["Current function [A]"] = "[current data]US06"

        drive_cycle = pd.read_csv(
            pybamm.get_parameters_filepath(
                os.path.join("input", "drive_cycles", "US06.csv")
            ),
            comment="#",
            skip_blank_lines=True,
            header=None,
        )
        time_data = drive_cycle.values[:, 0]

        sim = pybamm.Simulation(model, parameter_values=param)

        # check solution is returned at the times in the data
        sim.solve()
        tau = sim.model.timescale.evaluate()
        np.testing.assert_array_almost_equal(sim.solution.t, time_data / tau)

        # check warning raised if the largest gap in t_eval is bigger than the
        # smallest gap in the data
        with self.assertWarns(pybamm.SolverWarning):
            sim.solve(t_eval=np.linspace(0, 1, 100))

        # check warning raised if t_eval doesnt contain time_data , but has a finer
        # resolution (can still solve, but good for users to know they dont have
        # the solution returned at the data points)
        with self.assertWarns(pybamm.SolverWarning):
            sim.solve(t_eval=np.linspace(0, time_data[-1], 800))

    def test_discontinuous_current(self):
        def car_current(t):
            current = (
                1 * (t >= 0) * (t <= 1000)
                - 0.5 * (1000 < t) * (t <= 2000)
                + 0.5 * (2000 < t)
            )
            return current

        model = pybamm.lithium_ion.DFN()
        param = model.default_parameter_values
        param["Current function [A]"] = car_current

        sim = pybamm.Simulation(
            model, parameter_values=param, solver=pybamm.CasadiSolver(mode="fast")
        )
        sim.solve([0, 3600])
        current = sim.solution["Current [A]"]
        self.assertEqual(current(0), 1)
        self.assertEqual(current(1500), -0.5)
        self.assertEqual(current(3000), 0.5)

    def test_t_eval(self):
        model = pybamm.lithium_ion.SPM()
        sim = pybamm.Simulation(model)

        # test no t_eval
        with self.assertRaisesRegex(pybamm.SolverError, "'t_eval' must be provided"):
            sim.solve()

        # test t_eval list of length != 2
        with self.assertRaisesRegex(pybamm.SolverError, "'t_eval' can be provided"):
            sim.solve(t_eval=[0, 1, 2])

        # tets list gets turned into np.linspace(t0, tf, 100)
        sim.solve(t_eval=[0, 10])
        np.testing.assert_array_equal(sim.t_eval, np.linspace(0, 10, 100))


if __name__ == "__main__":
    print("Add -v for more debug output")
    import sys

    if "-v" in sys.argv:
        debug = True
    unittest.main()<|MERGE_RESOLUTION|>--- conflicted
+++ resolved
@@ -59,13 +59,8 @@
                 self.assertTrue(val.has_symbol_of_classes(pybamm.Matrix))
 
         # test solve without check
-<<<<<<< HEAD
-        sim = pybamm.Simulation(pybamm.lithium_ion.SPM())
-        sim.solve(check_model=False)
-=======
         sim.reset()
         sim.solve(t_eval=[0, 600], check_model=False)
->>>>>>> 0077553d
         for val in list(sim.built_model.rhs.values()):
             self.assertFalse(val.has_symbol_of_classes(pybamm.Parameter))
             # skip test for scalar variables (e.g. discharge capacity)
