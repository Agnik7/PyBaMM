import os
import glob
import logging
import subprocess
from pathlib import Path
from platform import system
import wheel.bdist_wheel as orig
import site
import shutil

try:
    from setuptools import setup, find_packages, Extension
    from setuptools.command.install import install
except ImportError:
    from distutils.core import setup, find_packages
    from distutils.command.install import install

import CMakeBuild

default_lib_dir = (
    "" if system() == "Windows" else os.path.join(os.getenv("HOME"), ".local")
)

log_format = "%(asctime)s - %(name)s - %(levelname)s - %(message)s"
logger = logging.getLogger("PyBaMM setup")

# To override the default severity of logging
logger.setLevel("INFO")

# Use FileHandler() to log to a file
logfile = os.path.join(os.path.dirname(os.path.abspath(__file__)), "setup.log")
file_handler = logging.FileHandler(logfile)
formatter = logging.Formatter(log_format)
file_handler.setFormatter(formatter)

# Add the file handler
logger.addHandler(file_handler)
logger.info("Starting PyBaMM setup")


class CustomInstall(install):
    """A custom install command to add 2 build options"""

    user_options = install.user_options + [
        ("suitesparse-root=", None, "suitesparse source location"),
        ("sundials-root=", None, "sundials source location"),
    ]

    def initialize_options(self):
        install.initialize_options(self)
        self.suitesparse_root = None
        self.sundials_root = None

    def finalize_options(self):
        install.finalize_options(self)
        if not self.suitesparse_root:
            self.suitesparse_root = default_lib_dir
        if not self.sundials_root:
            self.sundials_root = default_lib_dir

    def run(self):
        install.run(self)


class bdist_wheel(orig.bdist_wheel):
    """A custom install command to add 2 build options"""

    user_options = orig.bdist_wheel.user_options + [
        ("suitesparse-root=", None, "suitesparse source location"),
        ("sundials-root=", None, "sundials source location"),
    ]

    def initialize_options(self):
        orig.bdist_wheel.initialize_options(self)
        self.suitesparse_root = None
        self.sundials_root = None

    def finalize_options(self):
        orig.bdist_wheel.finalize_options(self)
        if not self.suitesparse_root:
            self.suitesparse_root = default_lib_dir
        if not self.sundials_root:
            self.sundials_root = default_lib_dir

    def run(self):
        orig.bdist_wheel.run(self)


def load_version():
    # Read version number from file
    try:
        root = os.path.abspath(os.path.dirname(__file__))
        with open(os.path.join(root, "pybamm", "version"), "r") as f:
            version = f.read().strip().split(",")
        return ".".join(["{:02d}".format(int(x)) for x in version])
    except Exception as e:
        raise RuntimeError("Unable to read version number (" + str(e) + ").")


def compile_KLU():
    # Return whether or not the KLU extension should be compiled.
    # Return True if:
    # - Not running on Windows AND
    # - CMake is found AND
    # - The pybind11 directory is found in the PyBaMM project directory
    CMakeFound = True
    PyBind11Found = True
    windows = (not system()) or system() == "Windows"

    msg = "Running on Windows" if windows else "Not running on windows"
    logger.info(msg)

    try:
        subprocess.run(["cmake", "--version"])
        logger.info("Found CMake.")
    except OSError:
        CMakeFound = False
        logger.info("Could not find CMake. Skipping compilation of KLU module.")

    pybamm_project_dir = os.path.dirname(os.path.abspath(__file__))
    pybind11_dir = os.path.join(pybamm_project_dir, "pybind11")
    try:
        open(os.path.join(pybind11_dir, "tools", "pybind11Tools.cmake"))
        logger.info("Found pybind11 directory ({})".format(pybind11_dir))
    except FileNotFoundError:
        PyBind11Found = False
        msg = (
            "Could not find PyBind11 directory ({})."
            " Skipping compilation of KLU module.".format(pybind11_dir)
        )
        logger.info(msg)

    return CMakeFound and PyBind11Found


# Build the list of package data files to be included in the PyBaMM package.
# These are mainly the parameter files located in the input/parameters/ subdirectories.
pybamm_data = []
for file_ext in ["*.csv", "*.py", "*.md", "*.txt"]:
    # Get all the files ending in file_ext in pybamm/input dir.
    # list_of_files = [
    #    'pybamm/input/drive_cycles/car_current.csv',
    #    'pybamm/input/drive_cycles/US06.csv',
    # ...
    list_of_files = glob.glob("pybamm/input/**/" + file_ext, recursive=True)

    # Add these files to pybamm_data.
    # The path must be relative to the package dir (pybamm/), so
    # must process the content of list_of_files to take out the top
    # pybamm/ dir, i.e.:
    # ['input/drive_cycles/car_current.csv',
    #  'input/drive_cycles/US06.csv',
    # ...
    pybamm_data.extend(
        [os.path.join(*Path(filename).parts[1:]) for filename in list_of_files]
    )
pybamm_data.append("./version")
pybamm_data.append("./CITATIONS.txt")
pybamm_data.append("./plotting/pybamm.mplstyle")
pybamm_data.append("../CMakeBuild.py")

idaklu_ext = Extension("pybamm.solvers.idaklu", ["pybamm/solvers/c_solvers/idaklu.cpp"])
ext_modules = [idaklu_ext] if compile_KLU() else []

<<<<<<< HEAD
jax_dependencies = []
if not (system() == "Windows" or (system() == "Darwin" and "ARM64" in version())):
    jax_dependencies = ["jax==0.2.12", "jaxlib==0.1.70"]

=======
>>>>>>> 375fd53e
# Load text for description and license
with open("README.md", encoding="utf-8") as f:
    readme = f.read()

setup(
    name="pybamm",
    version=load_version(),
    description="Python Battery Mathematical Modelling.",
    long_description=readme,
    long_description_content_type="text/markdown",
    url="https://github.com/pybamm-team/PyBaMM",
    packages=find_packages(include=("pybamm", "pybamm.*")),
    ext_modules=ext_modules,
    cmdclass={
        "build_ext": CMakeBuild.CMakeBuild,
        "bdist_wheel": bdist_wheel,
        "install": CustomInstall,
    },
    package_data={"pybamm": pybamm_data},
    # Python version
    python_requires=">=3.7,<3.10",
    # List of dependencies
    install_requires=[
        "numpy>=1.16",
        "scipy>=1.3",
        "pandas>=0.24",
        "anytree>=2.4.3",
        "autograd>=1.2",
        "scikit-fem>=0.2.0",
        "casadi>=3.5.0",
        "imageio>=2.9.0",
<<<<<<< HEAD
        *jax_dependencies,
        "julia>=0.5.6",
        # Can be installed even if julia is not installed
=======
>>>>>>> 375fd53e
        "jupyter",  # For example notebooks
        "pybtex",
        "sympy==1.9",
        # Note: Matplotlib is loaded for debug plots, but to ensure pybamm runs
        # on systems without an attached display, it should never be imported
        # outside of plot() methods.
        # Should not be imported
        "matplotlib>=2.0",
    ],
    extras_require={
        "docs": ["sphinx>=1.5", "guzzle-sphinx-theme"],  # For doc generation
        "dev": [
            "flake8>=3",  # For code style checking
            "black",  # For code style auto-formatting
        ],
    },
    entry_points={
        "console_scripts": [
            "pybamm_edit_parameter = pybamm.parameters_cli:edit_parameter",
            "pybamm_add_parameter = pybamm.parameters_cli:add_parameter",
            "pybamm_rm_parameter = pybamm.parameters_cli:remove_parameter",
            "pybamm_install_odes = pybamm.install_odes:main",
            "pybamm_install_jax = pybamm.util:install_jax",
        ]
    },
)

# pybtex adds a folder "tests" to the site packages, so we manually remove this
path_to_sitepackages = site.getsitepackages()[0]
path_to_tests_dir = os.path.join(path_to_sitepackages, "tests")
if os.path.exists(path_to_tests_dir):
    shutil.rmtree(path_to_tests_dir)<|MERGE_RESOLUTION|>--- conflicted
+++ resolved
@@ -162,13 +162,6 @@
 idaklu_ext = Extension("pybamm.solvers.idaklu", ["pybamm/solvers/c_solvers/idaklu.cpp"])
 ext_modules = [idaklu_ext] if compile_KLU() else []
 
-<<<<<<< HEAD
-jax_dependencies = []
-if not (system() == "Windows" or (system() == "Darwin" and "ARM64" in version())):
-    jax_dependencies = ["jax==0.2.12", "jaxlib==0.1.70"]
-
-=======
->>>>>>> 375fd53e
 # Load text for description and license
 with open("README.md", encoding="utf-8") as f:
     readme = f.read()
@@ -200,12 +193,8 @@
         "scikit-fem>=0.2.0",
         "casadi>=3.5.0",
         "imageio>=2.9.0",
-<<<<<<< HEAD
-        *jax_dependencies,
         "julia>=0.5.6",
         # Can be installed even if julia is not installed
-=======
->>>>>>> 375fd53e
         "jupyter",  # For example notebooks
         "pybtex",
         "sympy==1.9",
