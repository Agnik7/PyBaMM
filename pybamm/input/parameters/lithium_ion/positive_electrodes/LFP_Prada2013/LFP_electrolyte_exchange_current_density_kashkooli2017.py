from pybamm import exp, constants


<<<<<<< HEAD
def LFP_electrolyte_exchange_current_density_kashkooli2017(c_e, c_s_surf, T, c_s_max):
=======
def LFP_electrolyte_exchange_current_density_kashkooli2017(c_e, c_s_surf, c_s_max, T):
>>>>>>> 7cff6ea3
    """
    Exchange-current density for Butler-Volmer reactions between LFP and electrolyte

    References
    ----------
    .. [1] Kashkooli, A. G., Amirfazli, A., Farhad, S., Lee, D. U., Felicelli, S., Park,
    H. W., ... & Chen, Z. (2017). Representative volume element model of lithium-ion
    battery electrodes based on X-ray nano-tomography. Journal of Applied
    Electrochemistry, 47(3), 281-293.

    Parameters
    ----------
    c_e : :class:`pybamm.Symbol`
        Electrolyte concentration [mol.m-3]
    c_s_surf : :class:`pybamm.Symbol`
        Particle concentration [mol.m-3]
    c_s_max : :class:`pybamm.Symbol`
        Maximum particle concentration [mol.m-3]
    T : :class:`pybamm.Symbol`
        Temperature [K]
    c_s_max : :class:`pybamm.Symbol`
        Maximum particle concentration [mol.m-3]

    Returns
    -------
    :class:`pybamm.Symbol`
        Exchange-current density [A.m-2]
    """

    m_ref = 6 * 10 ** (-7)  # (A/m2)(mol/m3)**1.5 - includes ref concentrations
    E_r = 39570
    arrhenius = exp(E_r / constants.R * (1 / 298.15 - 1 / T))

    return (
        m_ref * arrhenius * c_e ** 0.5 * c_s_surf ** 0.5 * (c_s_max - c_s_surf) ** 0.5
    )
<|MERGE_RESOLUTION|>--- conflicted
+++ resolved
@@ -1,44 +1,40 @@
-from pybamm import exp, constants
-
-
-<<<<<<< HEAD
-def LFP_electrolyte_exchange_current_density_kashkooli2017(c_e, c_s_surf, T, c_s_max):
-=======
-def LFP_electrolyte_exchange_current_density_kashkooli2017(c_e, c_s_surf, c_s_max, T):
->>>>>>> 7cff6ea3
-    """
-    Exchange-current density for Butler-Volmer reactions between LFP and electrolyte
-
-    References
-    ----------
-    .. [1] Kashkooli, A. G., Amirfazli, A., Farhad, S., Lee, D. U., Felicelli, S., Park,
-    H. W., ... & Chen, Z. (2017). Representative volume element model of lithium-ion
-    battery electrodes based on X-ray nano-tomography. Journal of Applied
-    Electrochemistry, 47(3), 281-293.
-
-    Parameters
-    ----------
-    c_e : :class:`pybamm.Symbol`
-        Electrolyte concentration [mol.m-3]
-    c_s_surf : :class:`pybamm.Symbol`
-        Particle concentration [mol.m-3]
-    c_s_max : :class:`pybamm.Symbol`
-        Maximum particle concentration [mol.m-3]
-    T : :class:`pybamm.Symbol`
-        Temperature [K]
-    c_s_max : :class:`pybamm.Symbol`
-        Maximum particle concentration [mol.m-3]
-
-    Returns
-    -------
-    :class:`pybamm.Symbol`
-        Exchange-current density [A.m-2]
-    """
-
-    m_ref = 6 * 10 ** (-7)  # (A/m2)(mol/m3)**1.5 - includes ref concentrations
-    E_r = 39570
-    arrhenius = exp(E_r / constants.R * (1 / 298.15 - 1 / T))
-
-    return (
-        m_ref * arrhenius * c_e ** 0.5 * c_s_surf ** 0.5 * (c_s_max - c_s_surf) ** 0.5
-    )
+from pybamm import exp, constants
+
+
+def LFP_electrolyte_exchange_current_density_kashkooli2017(c_e, c_s_surf, c_s_max, T):
+    """
+    Exchange-current density for Butler-Volmer reactions between LFP and electrolyte
+
+    References
+    ----------
+    .. [1] Kashkooli, A. G., Amirfazli, A., Farhad, S., Lee, D. U., Felicelli, S., Park,
+    H. W., ... & Chen, Z. (2017). Representative volume element model of lithium-ion
+    battery electrodes based on X-ray nano-tomography. Journal of Applied
+    Electrochemistry, 47(3), 281-293.
+
+    Parameters
+    ----------
+    c_e : :class:`pybamm.Symbol`
+        Electrolyte concentration [mol.m-3]
+    c_s_surf : :class:`pybamm.Symbol`
+        Particle concentration [mol.m-3]
+    c_s_max : :class:`pybamm.Symbol`
+        Maximum particle concentration [mol.m-3]
+    T : :class:`pybamm.Symbol`
+        Temperature [K]
+    c_s_max : :class:`pybamm.Symbol`
+        Maximum particle concentration [mol.m-3]
+
+    Returns
+    -------
+    :class:`pybamm.Symbol`
+        Exchange-current density [A.m-2]
+    """
+
+    m_ref = 6 * 10 ** (-7)  # (A/m2)(mol/m3)**1.5 - includes ref concentrations
+    E_r = 39570
+    arrhenius = exp(E_r / constants.R * (1 / 298.15 - 1 / T))
+
+    return (
+        m_ref * arrhenius * c_e ** 0.5 * c_s_surf ** 0.5 * (c_s_max - c_s_surf) ** 0.5
+    )