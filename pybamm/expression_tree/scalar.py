#
# Scalar class
#
import numpy as np
import sympy

import pybamm


class Scalar(pybamm.Symbol):
    """
    A node in the expression tree representing a scalar value.

    Parameters
    ----------
    value : numeric
        the value returned by the node when evaluated
    units : str
        The units of the symbol
    name : str, optional
<<<<<<< HEAD
        the name of the node. Defaulted to ``value [units]``
        if not provided
    domain : iterable of str, optional
        list of domains the parameter is valid over, defaults to empty list
    """

    def __init__(self, value, units=None, name=None, domain=[]):
=======
        the name of the node. Defaulted to ``str(value)`` if not provided

    **Extends:** :class:`Symbol`
    """

    def __init__(self, value, name=None):
>>>>>>> a5aca9ca
        # set default name if not provided
        self.value = value
        if name is None:
            name = str(self.value)
<<<<<<< HEAD
            if not (
                units is None
                or (isinstance(units, pybamm.Units) and units.units_dict == {})
            ):
                name += " " + str(units)
        else:
            # If the name is provided, make sure the units are consistent
            if "[" in name and "]" in name and units is not None:
                units_from_name = pybamm.Units(
                    name[name.index("[") : name.index("]") + 1]
                )
                if units_from_name != units:
                    raise pybamm.UnitsError()

        super().__init__(name, domain=domain, units=units)
=======

        super().__init__(name)
>>>>>>> a5aca9ca

    def __str__(self):
        return str(self.value)

    @property
    def value(self):
        """The value returned by the node when evaluated."""
        return self._value

    @value.setter
    def value(self, value):
        self._value = np.float64(value)

    def set_id(self):
        """See :meth:`pybamm.Symbol.set_id()`."""
        # We must include the value in the hash, since different scalars can be
        # indistinguishable by class and name alone
        self._id = hash((self.__class__, self.name) + tuple(str(self._value)))

    def _base_evaluate(self, t=None, y=None, y_dot=None, inputs=None):
        """See :meth:`pybamm.Symbol._base_evaluate()`."""
        return self._value

    def _jac(self, variable):
        """See :meth:`pybamm.Symbol._jac()`."""
        return pybamm.Scalar(0)

    def create_copy(self):
        """See :meth:`pybamm.Symbol.new_copy()`."""
<<<<<<< HEAD
        return Scalar(self.value, units=self.units, name=self.name, domain=self.domain)
=======
        return Scalar(self.value, self.name)
>>>>>>> a5aca9ca

    def is_constant(self):
        """See :meth:`pybamm.Symbol.is_constant()`."""
        return True

    def to_equation(self):
        """Returns the value returned by the node when evaluated."""
        if self.print_name is not None:
            return sympy.Symbol(self.print_name)
        else:
            return self.value<|MERGE_RESOLUTION|>--- conflicted
+++ resolved
@@ -15,30 +15,20 @@
     ----------
     value : numeric
         the value returned by the node when evaluated
-    units : str
-        The units of the symbol
+    units : str, optional
+        The units of the symbol. If not provided, the units are assumed to be
+        dimensionless.
     name : str, optional
-<<<<<<< HEAD
-        the name of the node. Defaulted to ``value [units]``
-        if not provided
-    domain : iterable of str, optional
-        list of domains the parameter is valid over, defaults to empty list
-    """
-
-    def __init__(self, value, units=None, name=None, domain=[]):
-=======
-        the name of the node. Defaulted to ``str(value)`` if not provided
+        the name of the node. Defaulted to ``str(value) [units]`` if not provided
 
     **Extends:** :class:`Symbol`
     """
 
-    def __init__(self, value, name=None):
->>>>>>> a5aca9ca
+    def __init__(self, value, units=None, name=None):
         # set default name if not provided
         self.value = value
         if name is None:
             name = str(self.value)
-<<<<<<< HEAD
             if not (
                 units is None
                 or (isinstance(units, pybamm.Units) and units.units_dict == {})
@@ -53,11 +43,7 @@
                 if units_from_name != units:
                     raise pybamm.UnitsError()
 
-        super().__init__(name, domain=domain, units=units)
-=======
-
-        super().__init__(name)
->>>>>>> a5aca9ca
+        super().__init__(name, units=units)
 
     def __str__(self):
         return str(self.value)
@@ -87,11 +73,7 @@
 
     def create_copy(self):
         """See :meth:`pybamm.Symbol.new_copy()`."""
-<<<<<<< HEAD
-        return Scalar(self.value, units=self.units, name=self.name, domain=self.domain)
-=======
-        return Scalar(self.value, self.name)
->>>>>>> a5aca9ca
+        return Scalar(self.value, units=self.units, name=self.name)
 
     def is_constant(self):
         """See :meth:`pybamm.Symbol.is_constant()`."""
