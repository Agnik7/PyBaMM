--- conflicted
+++ resolved
@@ -992,20 +992,10 @@
     # unless it changes the units
     if pybamm.is_scalar_one(left) and left.units.units_str == "-":
         return right
-<<<<<<< HEAD
-    if pybamm.is_scalar_one(right) and right.units.units_str == "-":
-        return left
-=======
->>>>>>> 504476c2
 
     # anything multiplied by a scalar negative one returns negative itself
     if pybamm.is_scalar_minus_one(left) and left.units.units_str == "-":
         return -right
-<<<<<<< HEAD
-    if pybamm.is_scalar_minus_one(right) and right.units.units_str == "-":
-        return -left
-=======
->>>>>>> 504476c2
 
     # Return constant if both sides are constant
     if left.is_constant() and right.is_constant():
@@ -1129,18 +1119,6 @@
     if pybamm.is_matrix_zero(left):
         return pybamm.zeros_like(Division(left, right))
 
-<<<<<<< HEAD
-    # anything divided by zero raises error
-    if pybamm.is_scalar_zero(right):
-        raise ZeroDivisionError
-
-    # anything divided by one is itself
-    # don't simplify if the division affects the units
-    if pybamm.is_scalar_one(right) and right.units.units_str == "-":
-        return left
-
-=======
->>>>>>> 504476c2
     # a symbol divided by itself is 1s of the same shape
     if left == right:
         return pybamm.ones_like(left)
