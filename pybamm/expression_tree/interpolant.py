#
# Interpolating class
#
import numpy as np
from scipy import interpolate
import warnings

import pybamm


class Interpolant(pybamm.Function):
    """
    Interpolate data in 1D, 2D, or 3D. Interpolation in 3D requires the input data to be
    on a regular grid (as per scipy.interpolate.RegularGridInterpolator).

    Parameters
    ----------
    x : iterable of :class:`numpy.ndarray`
        The data point coordinates. If 1-D, then this is an array(s) of real values. If,
        2D or 3D interpolation, then this is to ba a tuple of 1D arrays (one for each
        dimension) which together define the coordinates of the points.
    y : :class:`numpy.ndarray`
        The values of the function to interpolate at the data points. In 2D and 3D, this
        should be a matrix of two and three dimensions respectively.
    children : iterable of :class:`pybamm.Symbol`
        Node(s) to use when evaluating the interpolant. Each child corresponds to an
        entry of x
    name : str, optional
        Name of the interpolant. Default is None, in which case the name "interpolating
        function" is given.
    interpolator : str, optional
        Which interpolator to use. Can be "linear", "cubic", or "pchip". Default is
        "linear". For 3D interpolation, only "linear" an "cubic" are currently
        supported.
    extrapolate : bool, optional
        Whether to extrapolate for points that are outside of the parametrisation
        range, or return NaN (following default behaviour from scipy). Default is True.
<<<<<<< HEAD
    units : str
        The units of the symbol
=======
        Generally, it is best to set this to be False for 3D interpolation due to
        the higher potential for errors in extrapolation.
>>>>>>> a5aca9ca

    **Extends**: :class:`pybamm.Function`
    """

    def __init__(
        self,
        x,
        y,
        children,
        name=None,
        interpolator="linear",
        extrapolate=True,
        entries_string=None,
        units=None,
    ):
        # "cubic spline" has been renamed to "cubic"
        if interpolator == "cubic spline":
            interpolator = "cubic"
            warnings.warn(
                "The 'cubic spline' interpolator has been renamed to 'cubic'.",
                DeprecationWarning,
            )

        # Check interpolator is valid
        if interpolator not in ["linear", "cubic", "pchip"]:
            raise ValueError("interpolator '{}' not recognised".format(interpolator))

        # Perform some checks on the data
        if isinstance(x, (tuple, list)) and len(x) == 2:
            x1, x2 = x
            if y.ndim != 2:
                raise ValueError("y should be two-dimensional if len(x)=2")
            if x1.shape[0] != y.shape[1]:
                raise ValueError(
                    "len(x1) should equal y=shape[1], "
                    f"but x1.shape={x1.shape} and y.shape={y.shape}"
                )
            if x2 is not None and x2.shape[0] != y.shape[0]:
                raise ValueError(
                    "len(x2) should equal y=shape[0], "
                    f"but x2.shape={x2.shape} and y.shape={y.shape}"
                )
        elif isinstance(x, (tuple, list)) and len(x) == 3:
            x1, x2, x3 = x
            if y.ndim != 3:
                raise ValueError("y should be three-dimensional if len(x)=3")

            if x1.shape[0] != y.shape[0]:
                raise ValueError(
                    "len(x1) should equal y=shape[0], "
                    f"but x1.shape={x1.shape} and y.shape={y.shape}"
                )
            if x2 is not None and x2.shape[0] != y.shape[1]:
                raise ValueError(
                    "len(x2) should equal y=shape[1], "
                    f"but x2.shape={x2.shape} and y.shape={y.shape}"
                )
            if x3 is not None and x3.shape[0] != y.shape[2]:
                raise ValueError(
                    "len(x3) should equal y=shape[2], "
                    f"but x3.shape={x3.shape} and y.shape={y.shape}"
                )
        else:
            if isinstance(x, (tuple, list)):
                x1 = x[0]
            else:
                x1 = x
                x = [x]
            x2 = None
            if x1.shape[0] != y.shape[0]:
                raise ValueError(
                    "len(x1) should equal y=shape[0], "
                    f"but x1.shape={x1.shape} and y.shape={y.shape}"
                )
        # children should be a list not a symbol
        if isinstance(children, pybamm.Symbol):
            children = [children]
        # Either a single x is provided and there is one child
        # or x is a 2-tuple and there are two children
        if len(x) != len(children):
            raise ValueError("len(x) should equal len(children)")
        # if there is only one x, y can be 2-dimensional but the child must have
        # length 1
        if len(x) == 1 and y.ndim == 2 and children[0].size != 1:
            raise ValueError(
                "child should have size 1 if y is two-dimensional and len(x)==1"
            )

        # Create interpolating function
        if len(x) == 1:
            self.dimension = 1
            if interpolator == "linear":
                if extrapolate is False:
                    fill_value = np.nan
                elif extrapolate is True:
                    fill_value = "extrapolate"
                interpolating_function = interpolate.interp1d(
                    x1,
                    y.T,
                    bounds_error=False,
                    fill_value=fill_value,
                )
            elif interpolator == "cubic":
                interpolating_function = interpolate.CubicSpline(
                    x1, y, extrapolate=extrapolate
                )
            elif interpolator == "pchip":
                interpolating_function = interpolate.PchipInterpolator(
                    x1, y, extrapolate=extrapolate
                )
        elif len(x) == 2:
            self.dimension = 2
            if interpolator == "pchip":
                raise ValueError(
                    "interpolator should be 'linear' or 'cubic' if x is two-dimensional"
                )
            else:
                interpolating_function = interpolate.interp2d(
                    x1, x2, y, kind=interpolator
                )
        elif len(x) == 3:
            self.dimension = 3

            if extrapolate:
                fill_value = None
            else:
                fill_value = np.nan

            possible_interpolators = ["linear", "cubic"]
            if interpolator not in possible_interpolators:
                raise ValueError(
                    """interpolator should be 'linear' or 'cubic'
                    for 3D interpolation"""
                )
            else:
                interpolating_function = interpolate.RegularGridInterpolator(
                    (x1, x2, x3),
                    y,
                    method=interpolator,
                    bounds_error=False,
                    fill_value=fill_value,
                )
        else:
            raise ValueError("Invalid dimension of x: {0}".format(len(x)))

        # Set name
        if name is None:
            name = "interpolating_function"
        self.x = x
        self.y = y
        self.entries_string = entries_string
        super().__init__(
            interpolating_function,
            *children,
            name=name,
            derivative="derivative",
            units=units
        )

        # Store information as attributes
        self.interpolator = interpolator
        self.extrapolate = extrapolate

    @property
    def entries_string(self):
        return self._entries_string

    @entries_string.setter
    def entries_string(self, value):
        # We must include the entries in the hash, since different arrays can be
        # indistinguishable by class, name and domain alone
        if value is not None:
            self._entries_string = value
        else:
            self._entries_string = ""
            for i, x in enumerate(self.x):
                self._entries_string += "x" + str(i) + "_" + str(x.tobytes())
            self._entries_string += "y_" + str(self.y.tobytes())

    def set_id(self):
        """See :meth:`pybamm.Symbol.set_id()`."""
        self._id = hash(
            (self.__class__, self.name, self.entries_string)
            + tuple([child.id for child in self.children])
            + tuple(self.domain)
        )

    def _function_new_copy(self, children):
        """See :meth:`Function._function_new_copy()`"""
        return pybamm.Interpolant(
            self.x,
            self.y,
            children,
            name=self.name,
            interpolator=self.interpolator,
            extrapolate=self.extrapolate,
            entries_string=self.entries_string,
            units=self.units,
        )

    def _function_evaluate(self, evaluated_children):
        children_eval_flat = []
        for child in evaluated_children:
            if isinstance(child, np.ndarray):
                children_eval_flat.append(child.flatten())
            else:
                children_eval_flat.append(child)
        if self.dimension == 1:
            return self.function(*children_eval_flat).flatten()[:, np.newaxis]
        elif self.dimension == 2:
            res = self.function(*children_eval_flat)
            if res.ndim > 1:
                return np.diagonal(res)[:, np.newaxis]
            else:
                return res[:, np.newaxis]
        elif self.dimension == 3:

            # If the children are scalars, we need to add a dimension
            shapes = []
            for child in evaluated_children:
                if isinstance(child, (float, int)):
                    shapes.append(())
                else:
                    shapes.append(child.shape)
            shapes = set(shapes)
            shapes.discard(())

            if len(shapes) > 1:
                raise ValueError(
                    "All children must have the same shape for 3D interpolation"
                )

            if len(shapes) == 0:
                shape = (1,)
            else:
                shape = shapes.pop()
            new_evaluated_children = []
            for child in evaluated_children:

                if hasattr(child, "shape") and child.shape == shape:
                    new_evaluated_children.append(child.flatten())
                else:
                    new_evaluated_children.append(np.reshape(child, shape).flatten())

            # return nans if there are any within the children
            nans = np.isnan(new_evaluated_children)
            if np.any(nans):
                nan_children = []
                for child, interp_range in zip(
                    new_evaluated_children, self.function.grid
                ):
                    nan_children.append(np.ones_like(child) * interp_range.mean())
                return self.function(np.transpose(nan_children)) * np.nan
            else:
                res = self.function(np.transpose(new_evaluated_children))
                return res[:, np.newaxis]

        else:  # pragma: no cover
            raise ValueError("Invalid dimension: {0}".format(self.dimension))<|MERGE_RESOLUTION|>--- conflicted
+++ resolved
@@ -35,13 +35,10 @@
     extrapolate : bool, optional
         Whether to extrapolate for points that are outside of the parametrisation
         range, or return NaN (following default behaviour from scipy). Default is True.
-<<<<<<< HEAD
+        Generally, it is best to set this to be False for 3D interpolation due to
+        the higher potential for errors in extrapolation.
     units : str
         The units of the symbol
-=======
-        Generally, it is best to set this to be False for 3D interpolation due to
-        the higher potential for errors in extrapolation.
->>>>>>> a5aca9ca
 
     **Extends**: :class:`pybamm.Function`
     """
