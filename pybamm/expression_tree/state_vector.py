--- conflicted
+++ resolved
@@ -24,11 +24,7 @@
     *Extends:* :class:`Array`
     """
 
-<<<<<<< HEAD
     def __init__(self, *y_slices, name=None, domain=None, auxiliary_domains=None):
-=======
-    def __init__(self, *y_slices, name=None, domain=None):
->>>>>>> 4c9d88e9
         for y_slice in y_slices:
             if not isinstance(y_slice, slice):
                 raise TypeError("all y_slices must be slice objects")
@@ -49,11 +45,8 @@
                 name += "]"
         if domain is None:
             domain = []
-<<<<<<< HEAD
         if auxiliary_domains is None:
             auxiliary_domains = {}
-=======
->>>>>>> 4c9d88e9
         self._y_slices = y_slices
         self._first_point = y_slices[0].start
         self._last_point = y_slices[-1].stop
