#
# Unary operator classes and methods
#
import numbers

import numpy as np
from scipy.sparse import csr_matrix

import pybamm


class Broadcast(pybamm.SpatialOperator):
    """
    A node in the expression tree representing a broadcasting operator.
    Broadcasts a child to a specified domain. After discretisation, this will evaluate
    to an array of the right shape for the specified domain.

    For an example of broadcasts in action, see
    `this example notebook
    <https://github.com/pybamm-team/PyBaMM/blob/develop/examples/notebooks/expression_tree/broadcasts.ipynb>`_

    Parameters
    ----------
    child : :class:`Symbol`
        child node
    domains : iterable of str
        Domain(s) of the symbol after broadcasting
    name : str
        name of the node

    **Extends:** :class:`SpatialOperator`
    """

    def __init__(self, child, domains, name=None):
        if name is None:
            name = "broadcast"
        super().__init__(name, child, domains=domains)

    @property
    def broadcasts_to_nodes(self):
        if self.broadcast_type.endswith("nodes"):
            return True
        else:
            return False

    def _sympy_operator(self, child):
        """Override :meth:`pybamm.UnaryOperator._sympy_operator`"""
        return child


class PrimaryBroadcast(Broadcast):
    """
    A node in the expression tree representing a primary broadcasting operator.
    Broadcasts in a `primary` dimension only. That is, makes explicit copies of the
    symbol in the domain specified by `broadcast_domain`. This should be used for
    broadcasting from a "larger" scale to a "smaller" scale, for example broadcasting
    temperature T(x) from the electrode to the particles, or broadcasting current
    collector current i(y, z) from the current collector to the electrodes.

    Parameters
    ----------
    child : :class:`Symbol`
        child node
    broadcast_domain : iterable of str
        Primary domain for broadcast. This will become the domain of the symbol
    name : str
        name of the node

    **Extends:** :class:`Broadcast`
    """

    def __init__(self, child, broadcast_domain, name=None):
        # Convert child to scalar if it is a number
        if isinstance(child, numbers.Number):
            child = pybamm.Scalar(child)
        # Convert domain to list if it's a string
        if isinstance(broadcast_domain, str):
            broadcast_domain = [broadcast_domain]
        # perform some basic checks and set attributes
        domains = self.check_and_set_domains(child, broadcast_domain)
        self.broadcast_domain = broadcast_domain
        self.broadcast_type = "primary to nodes"
        super().__init__(child, domains, name=name)

    def check_and_set_domains(self, child, broadcast_domain):
        """See :meth:`Broadcast.check_and_set_domains`"""
        # Can only do primary broadcast from current collector to electrode,
        # particle-size or particle or from electrode to particle-size or particle.
        # Note e.g. current collector to particle *is* allowed
        if child.domain == []:
            pass
        elif child.domain == ["current collector"] and not (
            broadcast_domain[0]
            in [
                "negative electrode",
                "separator",
                "positive electrode",
            ]
            or "particle" in broadcast_domain[0]
        ):
            raise pybamm.DomainError(
                """Primary broadcast from current collector domain must be to electrode
                or separator or particle or particle size domains"""
            )
        elif (
            child.domain[0]
            in [
                "negative electrode",
                "separator",
                "positive electrode",
            ]
            and "particle" not in broadcast_domain[0]
        ):
            raise pybamm.DomainError(
                """Primary broadcast from electrode or separator must be to particle
                or particle size domains"""
            )
        elif child.domain[0] in [
            "negative particle size",
            "positive particle size",
        ] and broadcast_domain[0] not in ["negative particle", "positive particle"]:
            raise pybamm.DomainError(
                """Primary broadcast from particle size domain must be to particle
                domain"""
            )
        elif child.domain[0] in ["negative particle", "positive particle"]:
            raise pybamm.DomainError("Cannot do primary broadcast from particle domain")

        domains = {
            "primary": broadcast_domain,
            "secondary": child.domain,
            "tertiary": child.domains["secondary"],
            "quaternary": child.domains["tertiary"],
        }

        return domains

    def _unary_new_copy(self, child):
        """See :meth:`pybamm.UnaryOperator._unary_new_copy()`."""
        return self.__class__(child, self.broadcast_domain)

    def _evaluate_for_shape(self):
        """
        Returns a vector of NaNs to represent the shape of a Broadcast.
        See :meth:`pybamm.Symbol.evaluate_for_shape_using_domain()`
        """
        child_eval = self.children[0].evaluate_for_shape()
        vec = pybamm.evaluate_for_shape_using_domain(self.domains["primary"])
        return np.outer(child_eval, vec).reshape(-1, 1)

    def reduce_one_dimension(self):
        """Reduce the broadcast by one dimension."""
        return self.orphans[0]


class PrimaryBroadcastToEdges(PrimaryBroadcast):
    """A primary broadcast onto the edges of the domain."""

    def __init__(self, child, broadcast_domain, name=None):
        name = name or "broadcast to edges"
        super().__init__(child, broadcast_domain, name)
        self.broadcast_type = "primary to edges"

    def _evaluates_on_edges(self, dimension):
        return True


class SecondaryBroadcast(Broadcast):
    """
    A node in the expression tree representing a secondary broadcasting operator.
    Broadcasts in a `secondary` dimension only. That is, makes explicit copies of the
    symbol in the domain specified by `broadcast_domain`. This should be used for
    broadcasting from a "smaller" scale to a "larger" scale, for example broadcasting
    SPM particle concentrations c_s(r) from the particles to the electrodes. Note that
    this wouldn't be used to broadcast particle concentrations in the DFN, since these
    already depend on both x and r.

    Parameters
    ----------
    child : :class:`Symbol`
        child node
    broadcast_domain : iterable of str
        Secondary domain for broadcast. This will become the secondary domain of the
        symbol, shifting the child's `secondary` and `tertiary` (if present) over by
        one position.
    name : str
        name of the node

    **Extends:** :class:`Broadcast`
    """

    def __init__(self, child, broadcast_domain, name=None):
        # Convert domain to list if it's a string
        if isinstance(broadcast_domain, str):
            broadcast_domain = [broadcast_domain]
        # perform some basic checks and set attributes
        domains = self.check_and_set_domains(child, broadcast_domain)
        self.broadcast_domain = broadcast_domain
        self.broadcast_type = "secondary to nodes"
        super().__init__(child, domains, name=name)

    def check_and_set_domains(self, child, broadcast_domain):
        """See :meth:`Broadcast.check_and_set_domains`"""
        if child.domain == []:
            raise TypeError(
                "Cannot take SecondaryBroadcast of an object with empty domain. "
                "Use PrimaryBroadcast instead."
            )
        # Can only do secondary broadcast from particle to electrode or current
        # collector or from electrode to current collector
        if child.domain[0] in [
            "negative particle",
            "positive particle",
        ] and broadcast_domain[0] not in [
            "negative particle size",
            "positive particle size",
            "negative electrode",
            "separator",
            "positive electrode",
            "current collector",
        ]:
            raise pybamm.DomainError(
                """Secondary broadcast from particle domain must be to particle-size,
                electrode, separator, or current collector domains"""
            )
        if child.domain[0] in [
            "negative particle size",
            "positive particle size",
        ] and broadcast_domain[0] not in [
            "negative electrode",
            "separator",
            "positive electrode",
            "current collector",
        ]:
            raise pybamm.DomainError(
                """Secondary broadcast from particle size domain must be to
                electrode or separator or current collector domains"""
            )
        elif child.domain[0] in [
            "negative electrode",
            "separator",
            "positive electrode",
        ] and broadcast_domain != ["current collector"]:
            raise pybamm.DomainError(
                """Secondary broadcast from electrode or separator must be to
                current collector domains"""
            )
        elif child.domain == ["current collector"]:
            raise pybamm.DomainError(
                "Cannot do secondary broadcast from current collector domain"
            )
        # Domain stays the same as child domain and broadcast domain is secondary
        # domain
        # Child's secondary domain becomes tertiary domain, tertiary becomes quaternary
        domains = {
            "primary": child.domains["primary"],
            "secondary": broadcast_domain,
            "tertiary": child.domains["secondary"],
            "quaternary": child.domains["tertiary"],
        }

        return domains

    def _unary_new_copy(self, child):
        """See :meth:`pybamm.UnaryOperator._unary_new_copy()`."""
        return SecondaryBroadcast(child, self.broadcast_domain)

    def _evaluate_for_shape(self):
        """
        Returns a vector of NaNs to represent the shape of a Broadcast.
        See :meth:`pybamm.Symbol.evaluate_for_shape_using_domain()`
        """
        child_eval = self.children[0].evaluate_for_shape()
        vec = pybamm.evaluate_for_shape_using_domain(self.domains["secondary"])
        return np.outer(vec, child_eval).reshape(-1, 1)

    def reduce_one_dimension(self):
        """Reduce the broadcast by one dimension."""
        return self.orphans[0]


class SecondaryBroadcastToEdges(SecondaryBroadcast):
    """A secondary broadcast onto the edges of a domain."""

    def __init__(self, child, broadcast_domain, name=None):
        name = name or "broadcast to edges"
        super().__init__(child, broadcast_domain, name)
        self.broadcast_type = "secondary to edges"

    def _evaluates_on_edges(self, dimension):
        return True


class TertiaryBroadcast(Broadcast):
    """
    A node in the expression tree representing a tertiary broadcasting operator.
    Broadcasts in a `tertiary` dimension only. That is, makes explicit copies of the
    symbol in the domain specified by `broadcast_domain`. This is used, e.g., for
    broadcasting particle concentrations c_s(r,R) in the MPM, which have a `primary`
    and `secondary` domain, to the electrode x, which is added as a `tertiary`
    domain. Note: the symbol for broadcast must already have a non-empty `secondary`
    domain.

    Parameters
    ----------
    child : :class:`Symbol`
        child node
    broadcast_domain : iterable of str
        The domain for broadcast. This will become the tertiary domain of the symbol.
        The `tertiary` domain of the child, if present, is shifted by one to the
        `quaternary` domain of the symbol.
    name : str
        name of the node

    **Extends:** :class:`Broadcast`
    """

    def __init__(self, child, broadcast_domain, name=None):
        # Convert domain to list if it's a string
        if isinstance(broadcast_domain, str):
            broadcast_domain = [broadcast_domain]
        # perform some basic checks and set attributes
        domains = self.check_and_set_domains(child, broadcast_domain)
        self.broadcast_domain = broadcast_domain
        self.broadcast_type = "tertiary to nodes"
        super().__init__(child, domains, name=name)

    def check_and_set_domains(self, child, broadcast_domain):
        """See :meth:`Broadcast.check_and_set_domains`"""
        if child.domains["secondary"] == []:
            raise TypeError(
                """Cannot take TertiaryBroadcast of an object without a secondary
                domain. Use SecondaryBroadcast instead."""
            )
        # Can only do tertiary broadcast to a "higher dimension" than the
        # secondary domain of child
        if child.domains["secondary"][0] in [
            "negative particle size",
            "positive particle size",
        ] and broadcast_domain[0] not in [
            "negative electrode",
            "separator",
            "positive electrode",
            "current collector",
        ]:
            raise pybamm.DomainError(
                """Tertiary broadcast from a symbol with particle size secondary
                domain must be to electrode, separator or current collector"""
            )
        if child.domains["secondary"][0] in [
            "negative electrode",
            "separator",
            "positive electrode",
        ] and broadcast_domain != ["current collector"]:
            raise pybamm.DomainError(
                """Tertiary broadcast from a symbol with an electrode or
                separator secondary domain must be to current collector"""
            )
        if child.domains["secondary"] == ["current collector"]:
            raise pybamm.DomainError(
                """Cannot do tertiary broadcast for symbol with a current collector
                secondary domain"""
            )
        # Primary and secondary domains stay the same as child's,
        # and broadcast domain is tertiary
        domains = {
            "primary": child.domains["primary"],
            "secondary": child.domains["secondary"],
            "tertiary": broadcast_domain,
            "quaternary": child.domains["tertiary"],
        }

        return domains

    def _unary_new_copy(self, child):
        """See :meth:`pybamm.UnaryOperator._unary_new_copy()`."""
        return self.__class__(child, self.broadcast_domain)

    def _evaluate_for_shape(self):
        """
        Returns a vector of NaNs to represent the shape of a Broadcast.
        See :meth:`pybamm.Symbol.evaluate_for_shape_using_domain()`
        """
        child_eval = self.children[0].evaluate_for_shape()
        vec = pybamm.evaluate_for_shape_using_domain(self.domains["tertiary"])
        return np.outer(vec, child_eval).reshape(-1, 1)

    def reduce_one_dimension(self):
        """Reduce the broadcast by one dimension."""
        raise NotImplementedError


class TertiaryBroadcastToEdges(TertiaryBroadcast):
    """A tertiary broadcast onto the edges of a domain."""

    def __init__(self, child, broadcast_domain, name=None):
        name = name or "broadcast to edges"
        super().__init__(child, broadcast_domain, name)
        self.broadcast_type = "tertiary to edges"

    def _evaluates_on_edges(self, dimension):
        return True


class FullBroadcast(Broadcast):
    """A class for full broadcasts."""

    def __init__(
        self,
        child,
        broadcast_domain=None,
        auxiliary_domains=None,
        broadcast_domains=None,
        name=None,
    ):
        # Convert child to scalar if it is a number
        if isinstance(child, numbers.Number):
            child = pybamm.Scalar(child)

        if isinstance(auxiliary_domains, str):
            auxiliary_domains = {"secondary": auxiliary_domains}
        broadcast_domains = self.read_domain_or_domains(
            broadcast_domain, auxiliary_domains, broadcast_domains
        )
        # perform some basic checks and set attributes
        domains = self.check_and_set_domains(child, broadcast_domains)
        self.broadcast_domain = broadcast_domains["primary"]
        self.broadcast_type = "full to nodes"
        super().__init__(child, domains, name=name)

    def check_and_set_domains(self, child, broadcast_domains):
        """See :meth:`Broadcast.check_and_set_domains`"""

        # Variables on the current collector can only be broadcast to 'primary'
        if child.domain == ["current collector"]:
            raise pybamm.DomainError(
                "Cannot do full broadcast from current collector domain"
            )

        return broadcast_domains

    def _unary_new_copy(self, child):
        """See :meth:`pybamm.UnaryOperator._unary_new_copy()`."""
        return self.__class__(child, broadcast_domains=self.domains)

    def _evaluate_for_shape(self):
        """
        Returns a vector of NaNs to represent the shape of a Broadcast.
        See :meth:`pybamm.Symbol.evaluate_for_shape_using_domain()`
        """
        child_eval = self.children[0].evaluate_for_shape()
        vec = pybamm.evaluate_for_shape_using_domain(self.domains)

        return child_eval * vec

    def reduce_one_dimension(self):
        """Reduce the broadcast by one dimension."""
        if self.domains["secondary"] == []:
            return self.orphans[0]
        elif self.domains["tertiary"] == []:
            return PrimaryBroadcast(self.orphans[0], self.domains["secondary"])
        else:
            domains = {
                "primary": self.domains["secondary"],
                "secondary": self.domains["tertiary"],
                "tertiary": self.domains["quaternary"],
            }
            return FullBroadcast(self.orphans[0], broadcast_domains=domains)


class FullBroadcastToEdges(FullBroadcast):
    """
    A full broadcast onto the edges of a domain (edges of primary dimension, nodes of
    other dimensions)
    """

    def __init__(
        self,
        child,
        broadcast_domain=None,
        auxiliary_domains=None,
        broadcast_domains=None,
        name=None,
    ):
        name = name or "broadcast to edges"
        super().__init__(
            child, broadcast_domain, auxiliary_domains, broadcast_domains, name
        )
        self.broadcast_type = "full to edges"

    def _evaluates_on_edges(self, dimension):
        return True

    def reduce_one_dimension(self):
        """Reduce the broadcast by one dimension."""
        if self.domains["secondary"] == []:
            return self.orphans[0]
        elif self.domains["tertiary"] == []:
            return PrimaryBroadcastToEdges(self.orphans[0], self.domains["secondary"])
        else:
            return FullBroadcastToEdges(
                self.orphans[0],
                broadcast_domains={
                    "primary": self.domains["secondary"],
                    "secondary": self.domains["tertiary"],
                },
            )


def full_like(symbols, fill_value):
    """
    Returns an array with the same shape and domains as the sum of the
    input symbols, with a constant value given by `fill_value`.

    Parameters
    ----------
    symbols : :class:`Symbol`
        Symbols whose shape to copy
    fill_value : number
        Value to assign
    """
    # Make a symbol that combines all the children, to get the right domain
    # that takes all the child symbols into account
    product_symbol = symbols[0]
    for sym in symbols[1:]:
        product_symbol *= sym

    # Just return scalar if symbol shape is scalar
    if product_symbol.evaluates_to_number():
        return pybamm.Scalar(fill_value)
    try:
        shape = product_symbol.shape
        # use vector or matrix
        if shape[1] == 1:
            array_type = pybamm.Vector
        else:
            array_type = pybamm.Matrix
        # return dense array, except for a matrix of zeros
        if shape[1] != 1 and fill_value == 0:
            entries = csr_matrix(shape)
        else:
            entries = fill_value * np.ones(shape)

<<<<<<< HEAD
        return array_type(
            entries,
            domain=product_symbol.domain,
            auxiliary_domains=product_symbol.auxiliary_domains,
        )
=======
        return array_type(entries, domains=sum_symbol.domains)
>>>>>>> a5aca9ca

    except NotImplementedError:
        if product_symbol.evaluates_on_edges("primary"):
            return FullBroadcastToEdges(
<<<<<<< HEAD
                fill_value, product_symbol.domain, product_symbol.auxiliary_domains
            )
        else:
            return FullBroadcast(
                fill_value, product_symbol.domain, product_symbol.auxiliary_domains
            )
=======
                fill_value, broadcast_domains=sum_symbol.domains
            )
        else:
            return FullBroadcast(fill_value, broadcast_domains=sum_symbol.domains)
>>>>>>> a5aca9ca


def zeros_like(*symbols):
    """
    Returns an array with the same shape and domains as the sum of the
    input symbols, with each entry equal to zero.

    Parameters
    ----------
    symbols : :class:`Symbol`
        Symbols whose shape to copy
    """
    return full_like(symbols, 0)


def ones_like(*symbols):
    """
    Returns an array with the same shape and domains as the sum of the
    input symbols, with each entry equal to one.

    Parameters
    ----------
    symbols : :class:`Symbol`
        Symbols whose shape to copy
    """
    return full_like(symbols, 1)<|MERGE_RESOLUTION|>--- conflicted
+++ resolved
@@ -541,32 +541,15 @@
         else:
             entries = fill_value * np.ones(shape)
 
-<<<<<<< HEAD
-        return array_type(
-            entries,
-            domain=product_symbol.domain,
-            auxiliary_domains=product_symbol.auxiliary_domains,
-        )
-=======
-        return array_type(entries, domains=sum_symbol.domains)
->>>>>>> a5aca9ca
+        return array_type(entries, domains=product_symbol.domains)
 
     except NotImplementedError:
         if product_symbol.evaluates_on_edges("primary"):
             return FullBroadcastToEdges(
-<<<<<<< HEAD
-                fill_value, product_symbol.domain, product_symbol.auxiliary_domains
+                fill_value, broadcast_domains=product_symbol.domains
             )
         else:
-            return FullBroadcast(
-                fill_value, product_symbol.domain, product_symbol.auxiliary_domains
-            )
-=======
-                fill_value, broadcast_domains=sum_symbol.domains
-            )
-        else:
-            return FullBroadcast(fill_value, broadcast_domains=sum_symbol.domains)
->>>>>>> a5aca9ca
+            return FullBroadcast(fill_value, broadcast_domains=product_symbol.domains)
 
 
 def zeros_like(*symbols):
