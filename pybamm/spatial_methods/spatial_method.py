#
# A general spatial method class
#
import pybamm
import numpy as np
from scipy.sparse import eye, kron, coo_matrix, csr_matrix, vstack


class SpatialMethod:
    """
    A general spatial methods class, with default (trivial) behaviour for some spatial
    operations.
    All spatial methods will follow the general form of SpatialMethod in
    that they contain a method for broadcasting variables onto a mesh,
    a gradient operator, and a divergence operator.

    Parameters
    ----------
    mesh : :class: `pybamm.Mesh`
        Contains all the submeshes for discretisation
    """

    def __init__(self, options=None):

        self.options = {"extrapolation": {"order": "linear", "use bcs": False}}

        # update double-layered dict
        if options:
            for opt, val in options.items():
                if isinstance(val, dict):
                    self.options[opt].update(val)
                else:
                    self.options[opt] = val

        self._mesh = None

    def build(self, mesh):
        # add npts_for_broadcast to mesh domains for this particular discretisation
        for dom in mesh.keys():
            mesh[dom].npts_for_broadcast_to_nodes = mesh[dom].npts
        self._mesh = mesh

    def _get_auxiliary_domain_repeats(self, auxiliary_domains):
        """
        Helper method to read the 'auxiliary_domain' meshes
        """
        if "secondary" in auxiliary_domains:
            sec_mesh_npts = self.mesh.combine_submeshes(
                *auxiliary_domains["secondary"]
            ).npts
        else:
            sec_mesh_npts = 1
        if "tertiary" in auxiliary_domains:
            tert_mesh_npts = self.mesh.combine_submeshes(
                *auxiliary_domains["tertiary"]
            ).npts
        else:
            tert_mesh_npts = 1
        return sec_mesh_npts * tert_mesh_npts

    @property
    def mesh(self):
        return self._mesh

    def spatial_variable(self, symbol):
        """
        Convert a :class:`pybamm.SpatialVariable` node to a linear algebra object that
        can be evaluated (here, a :class:`pybamm.Vector` on either the nodes or the
        edges).

        Parameters
        -----------
        symbol : :class:`pybamm.SpatialVariable`
            The spatial variable to be discretised.

        Returns
        -------
        :class:`pybamm.Vector`
            Contains the discretised spatial variable
        """
        symbol_mesh = self.mesh.combine_submeshes(*symbol.domain)
        repeats = self._get_auxiliary_domain_repeats(symbol.auxiliary_domains)
        if symbol.evaluates_on_edges():
            entries = np.tile(symbol_mesh.edges, repeats)
        else:
            entries = np.tile(symbol_mesh.nodes, repeats)
        return pybamm.Vector(
            entries, domain=symbol.domain, auxiliary_domains=symbol.auxiliary_domains
        )

    def broadcast(self, symbol, domain, auxiliary_domains, broadcast_type):
        """
        Broadcast symbol to a specified domain.

        Parameters
        ----------
        symbol : :class:`pybamm.Symbol`
            The symbol to be broadcasted
        domain : iterable of strings
            The domain to broadcast to
        auxiliary_domains : dict of strings
            The auxiliary domains for broadcasting
        broadcast_type : str
            The type of broadcast: 'primary to node', 'primary to edges', 'secondary to
            nodes', 'secondary to edges', 'full to nodes' or 'full to edges'

        Returns
        -------
        broadcasted_symbol: class: `pybamm.Symbol`
            The discretised symbol of the correct size for the spatial method
        """

        primary_domain_size = sum(
<<<<<<< HEAD
            self.mesh[dom][0].npts_for_broadcast_to_nodes for dom in domain
        )
        secondary_domain_size = sum(
            self.mesh[dom][0].npts_for_broadcast_to_nodes
            for dom in auxiliary_domains.get("secondary", [])
        )  # returns empty list if auxiliary_domains doesn't have "secondary" key
        full_domain_size = (
            sum(self.mesh[dom][0].npts_for_broadcast_to_nodes for dom in domain)
            * max(
                sum(
                    self.mesh[dom][0].npts
                    for dom in auxiliary_domains.get("secondary", [])
                ),
                1,
            )
            * max(
                sum(
                    self.mesh[dom][0].npts
                    for dom in auxiliary_domains.get("tertiary", [])
                ),
                1,
            )
=======
            self.mesh[dom].npts_for_broadcast_to_nodes for dom in domain
>>>>>>> 8bce61d2
        )
        secondary_domain_size = self._get_auxiliary_domain_repeats(auxiliary_domains)
        full_domain_size = primary_domain_size * secondary_domain_size
        if broadcast_type.endswith("to edges"):
            # add one point to each domain for broadcasting to edges
            primary_domain_size += 1
            full_domain_size = primary_domain_size * secondary_domain_size
            secondary_domain_size += 1

        if broadcast_type.startswith("primary"):
            # Make copies of the child stacked on top of each other
            sub_vector = np.ones((primary_domain_size, 1))
            if symbol.shape_for_testing == ():
                out = symbol * pybamm.Vector(sub_vector)
            else:
                # Repeat for secondary points
                matrix = csr_matrix(kron(eye(symbol.shape_for_testing[0]), sub_vector))
                out = pybamm.Matrix(matrix) @ symbol
            out.domain = domain
        elif broadcast_type.startswith("secondary"):
            # Make copies of the child stacked on top of each other
            identity = eye(symbol.shape[0])
            matrix = vstack([identity for _ in range(secondary_domain_size)])
            out = pybamm.Matrix(matrix) @ symbol
        elif broadcast_type.startswith("full"):
            out = symbol * pybamm.Vector(np.ones(full_domain_size), domain=domain)

        out.auxiliary_domains = auxiliary_domains
        return out

    def gradient(self, symbol, discretised_symbol, boundary_conditions):
        """
        Implements the gradient for a spatial method.

        Parameters
        ----------
        symbol: :class:`pybamm.Symbol`
            The symbol that we will take the gradient of.
        discretised_symbol: :class:`pybamm.Symbol`
            The discretised symbol of the correct size

        boundary_conditions : dict
            The boundary conditions of the model
            ({symbol.id: {"left": left bc, "right": right bc}})

        Returns
        -------
        :class: `pybamm.Array`
            Contains the result of acting the discretised gradient on
            the child discretised_symbol
        """
        raise NotImplementedError

    def divergence(self, symbol, discretised_symbol, boundary_conditions):
        """
        Implements the divergence for a spatial method.

        Parameters
        ----------
        symbol: :class:`pybamm.Symbol`
            The symbol that we will take the gradient of.
        discretised_symbol: :class:`pybamm.Symbol`
            The discretised symbol of the correct size
        boundary_conditions : dict
            The boundary conditions of the model
            ({symbol.id: {"left": left bc, "right": right bc}})

        Returns
        -------
        :class: `pybamm.Array`
            Contains the result of acting the discretised divergence on
            the child discretised_symbol
        """
        raise NotImplementedError

    def laplacian(self, symbol, discretised_symbol, boundary_conditions):
        """
        Implements the laplacian for a spatial method.

        Parameters
        ----------
        symbol: :class:`pybamm.Symbol`
            The symbol that we will take the gradient of.
        discretised_symbol: :class:`pybamm.Symbol`
            The discretised symbol of the correct size
        boundary_conditions : dict
            The boundary conditions of the model
            ({symbol.id: {"left": left bc, "right": right bc}})

        Returns
        -------
        :class: `pybamm.Array`
            Contains the result of acting the discretised laplacian on
            the child discretised_symbol
        """
        raise NotImplementedError

    def gradient_squared(self, symbol, discretised_symbol, boundary_conditions):
        """
        Implements the inner product of the gradient with itself for a spatial method.

        Parameters
        ----------
        symbol: :class:`pybamm.Symbol`
            The symbol that we will take the gradient of.
        discretised_symbol: :class:`pybamm.Symbol`
            The discretised symbol of the correct size
        boundary_conditions : dict
            The boundary conditions of the model
            ({symbol.id: {"left": left bc, "right": right bc}})

        Returns
        -------
        :class: `pybamm.Array`
            Contains the result of taking the inner product of the result of acting
            the discretised gradient on the child discretised_symbol with itself
        """
        raise NotImplementedError

    def integral(self, child, discretised_child, integration_dimension):
        """
        Implements the integral for a spatial method.

        Parameters
        ----------
        child: :class:`pybamm.Symbol`
            The symbol to which is being integrated
        discretised_child: :class:`pybamm.Symbol`
            The discretised symbol of the correct size
        integration_dimension : str, optional
            The dimension in which to integrate (default is "primary")

        Returns
        -------
        :class: `pybamm.Array`
            Contains the result of acting the discretised integral on
            the child discretised_symbol
        """
        raise NotImplementedError

    def indefinite_integral(self, child, discretised_child, direction):
        """
        Implements the indefinite integral for a spatial method.

        Parameters
        ----------
        child: :class:`pybamm.Symbol`
            The symbol to which is being integrated
        discretised_child: :class:`pybamm.Symbol`
            The discretised symbol of the correct size
        direction : str
            The direction of integration

        Returns
        -------
        :class: `pybamm.Array`
            Contains the result of acting the discretised indefinite integral on
            the child discretised_symbol
        """
        raise NotImplementedError

    def boundary_integral(self, child, discretised_child, region):
        """
        Implements the boundary integral for a spatial method.

        Parameters
        ----------
        child: :class:`pybamm.Symbol`
            The symbol to which is being integrated
        discretised_child: :class:`pybamm.Symbol`
            The discretised symbol of the correct size
        region: str
            The region of the boundary over which to integrate. If region is None
            (default) the integration is carried out over the entire boundary. If
            region is `negative tab` or `positive tab` then the integration is only
            carried out over the appropriate part of the boundary corresponding to
            the tab.

        Returns
        -------
        :class: `pybamm.Array`
            Contains the result of acting the discretised boundary integral on
            the child discretised_symbol
        """
        raise NotImplementedError

    def delta_function(self, symbol, discretised_symbol):
        """
        Implements the delta function on the approriate side for a spatial method.

        Parameters
        ----------
        symbol: :class:`pybamm.Symbol`
            The symbol to which is being integrated
        discretised_symbol: :class:`pybamm.Symbol`
            The discretised symbol of the correct size
        """
        raise NotImplementedError

    def internal_neumann_condition(
        self, left_symbol_disc, right_symbol_disc, left_mesh, right_mesh
    ):
        """
        A method to find the internal neumann conditions between two symbols
        on adjacent subdomains.

        Parameters
        ----------
        left_symbol_disc : :class:`pybamm.Symbol`
            The discretised symbol on the left subdomain
        right_symbol_disc : :class:`pybamm.Symbol`
            The discretised symbol on the right subdomain
        left_mesh : list
            The mesh on the left subdomain
        right_mesh : list
            The mesh on the right subdomain
        """

        raise NotImplementedError

    def preprocess_external_variables(self, var):
        return {}

    def boundary_value_or_flux(self, symbol, discretised_child, bcs=None):
        """
        Returns the boundary value or flux using the approriate expression for the
        spatial method. To do this, we create a sparse vector 'bv_vector' that extracts
        either the first (for side="left") or last (for side="right") point from
        'discretised_child'.

        Parameters
        -----------
        symbol: :class:`pybamm.Symbol`
            The boundary value or flux symbol
        discretised_child : :class:`pybamm.StateVector`
            The discretised variable from which to calculate the boundary value
        bcs : dict (optional)
            The boundary conditions. If these are supplied and "use bcs" is True in
            the options, then these will be used to improve the accuracy of the
            extrapolation.

        Returns
        -------
        :class:`pybamm.MatrixMultiplication`
            The variable representing the surface value.
        """

        if bcs is None:
            bcs = {}
        if self._get_auxiliary_domain_repeats(discretised_child.auxiliary_domains) > 1:
            raise NotImplementedError("Cannot process 2D symbol in base spatial method")
        if isinstance(symbol, pybamm.BoundaryGradient):
            raise TypeError("Cannot process BoundaryGradient in base spatial method")
        n = sum(self.mesh[dom].npts for dom in discretised_child.domain)
        if symbol.side == "left":
            # coo_matrix takes inputs (data, (row, col)) and puts data[i] at the point
            # (row[i], col[i]) for each index of data. Here we just want a single point
            # with value 1 at (0,0).
            # Convert to a csr_matrix to allow indexing and other functionality
            left_vector = csr_matrix(coo_matrix(([1], ([0], [0])), shape=(1, n)))
            bv_vector = pybamm.Matrix(left_vector)
        elif symbol.side == "right":
            # as above, but now we want a single point with value 1 at (0, n-1)
            right_vector = csr_matrix(coo_matrix(([1], ([0], [n - 1])), shape=(1, n)))
            bv_vector = pybamm.Matrix(right_vector)

        out = bv_vector @ discretised_child
        # boundary value removes domain
        out.clear_domains()
        return out

    def mass_matrix(self, symbol, boundary_conditions):
        """
        Calculates the mass matrix for a spatial method.

        Parameters
        ----------
        symbol: :class:`pybamm.Variable`
            The variable corresponding to the equation for which we are
            calculating the mass matrix.
        boundary_conditions : dict
            The boundary conditions of the model
            ({symbol.id: {"left": left bc, "right": right bc}})

        Returns
        -------
        :class:`pybamm.Matrix`
            The (sparse) mass matrix for the spatial method.
        """
        # NOTE: for different spatial methods the matrix may need to be adjusted
        # to account for Dirichlet boundary conditions. Here, we just have the default
        # behaviour that the mass matrix is the identity.

        # Create appropriate submesh by combining submeshes in domain
        submesh = self.mesh.combine_submeshes(*symbol.domain)

        # Get number of points in primary dimension
        n = submesh.npts

        # Create mass matrix for primary dimension
        prim_mass = eye(n)

        # Get number of points in secondary dimension
        second_dim_repeats = self._get_auxiliary_domain_repeats(symbol.domains)

        # Convert to csr_matrix as required by some solvers
        mass = csr_matrix(kron(eye(second_dim_repeats), prim_mass))
        return pybamm.Matrix(mass)

    def process_binary_operators(self, bin_op, left, right, disc_left, disc_right):
        """Discretise binary operators in model equations. Default behaviour is to
        return a new binary operator with the discretised children.

        Parameters
        ----------
        bin_op : :class:`pybamm.BinaryOperator`
            Binary operator to discretise
        left : :class:`pybamm.Symbol`
            The left child of `bin_op`
        right : :class:`pybamm.Symbol`
            The right child of `bin_op`
        disc_left : :class:`pybamm.Symbol`
            The discretised left child of `bin_op`
        disc_right : :class:`pybamm.Symbol`
            The discretised right child of `bin_op`

        Returns
        -------
        :class:`pybamm.BinaryOperator`
            Discretised binary operator

        """
        return bin_op.__class__(disc_left, disc_right)

    def concatenation(self, disc_children):
        """Discrete concatenation object.

        Parameters
        ----------
        disc_children : list
            List of discretised children

        Returns
        -------
        :class:`pybamm.DomainConcatenation`
            Concatenation of the discretised children
        """
        return pybamm.DomainConcatenation(disc_children, self.mesh)<|MERGE_RESOLUTION|>--- conflicted
+++ resolved
@@ -111,32 +111,7 @@
         """
 
         primary_domain_size = sum(
-<<<<<<< HEAD
-            self.mesh[dom][0].npts_for_broadcast_to_nodes for dom in domain
-        )
-        secondary_domain_size = sum(
-            self.mesh[dom][0].npts_for_broadcast_to_nodes
-            for dom in auxiliary_domains.get("secondary", [])
-        )  # returns empty list if auxiliary_domains doesn't have "secondary" key
-        full_domain_size = (
-            sum(self.mesh[dom][0].npts_for_broadcast_to_nodes for dom in domain)
-            * max(
-                sum(
-                    self.mesh[dom][0].npts
-                    for dom in auxiliary_domains.get("secondary", [])
-                ),
-                1,
-            )
-            * max(
-                sum(
-                    self.mesh[dom][0].npts
-                    for dom in auxiliary_domains.get("tertiary", [])
-                ),
-                1,
-            )
-=======
             self.mesh[dom].npts_for_broadcast_to_nodes for dom in domain
->>>>>>> 8bce61d2
         )
         secondary_domain_size = self._get_auxiliary_domain_repeats(auxiliary_domains)
         full_domain_size = primary_domain_size * secondary_domain_size
