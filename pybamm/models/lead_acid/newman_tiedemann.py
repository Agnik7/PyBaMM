--- conflicted
+++ resolved
@@ -24,6 +24,7 @@
         self.set_boundary_conditions(None)
         self.set_interfacial_variables()
         self.set_porosity_submodel()
+        self.set_convection_submodel()
         self.set_diffusion_submodel()
         self.set_current_submodels()
 
@@ -93,25 +94,8 @@
         j_vars = int_curr_model.get_derived_interfacial_currents(j_n, j_p, j0_n, j0_p)
         self.variables.update(j_vars)
 
-<<<<<<< HEAD
-        # Porosity
-        porosity_model = pybamm.porosity.Standard(param)
-        porosity_model.set_differential_system(eps, j_n, j_p)
-        self.update(porosity_model)
-
-        # Velocity
-        if self.options["convection"] is not False:
-            self.variables["Electrolyte pressure"] = pybamm.standard_variables.pressure
-            velocity_model = pybamm.velocity.Velocity(param)
-            velocity_model.set_algebraic_system(self.variables)
-            self.update(velocity_model)
-
-        # Electrolyte concentration
-        reactions = {
-=======
         # Reactions
         self.reactions = {
->>>>>>> aa2f59f0
             "main": {
                 "neg": {"s_plus": param.s_n, "aj": j_n},
                 "pos": {"s_plus": param.s_p, "aj": j_p},
@@ -133,6 +117,13 @@
         self.reactions["main"]["porosity change"] = porosity_model.variables[
             "Porosity change"
         ]
+
+    def set_convection_submodel(self):
+        if self.options["convection"] is not False:
+            self.variables["Electrolyte pressure"] = pybamm.standard_variables.pressure
+            velocity_model = pybamm.velocity.Velocity(self.set_of_parameters)
+            velocity_model.set_algebraic_system(self.variables)
+            self.update(velocity_model)
 
     def set_diffusion_submodel(self):
         param = self.set_of_parameters
@@ -181,67 +172,6 @@
             eleclyte_current_model.set_post_processed()
             self.update(eleclyte_current_model)
 
-<<<<<<< HEAD
-        "-----------------------------------------------------------------------------"
-        "Post-process"
-
-        # Voltage
-        if capacitance_options is False:
-            phi_s_n = self.variables["Negative electrode potential"]
-            phi_s_p = self.variables["Positive electrode potential"]
-            i_s_n = self.variables["Negative electrode current density"]
-            i_s_p = self.variables["Positive electrode current density"]
-            volt_vars = electrode_current_model.get_variables(
-                phi_s_n, phi_s_p, i_s_n, i_s_p
-            )
-            self.variables.update(volt_vars)
-
-        # Cut-off voltage
-        voltage = pybamm.BoundaryValue(delta_phi_p, "right") - pybamm.BoundaryValue(
-            delta_phi_n, "left"
-        )
-        self.events.append(voltage - param.voltage_low_cut)
-
-    def set_model_variables(self):
-        c_e = pybamm.standard_variables.c_e
-        eps = pybamm.standard_variables.eps
-
-        if self.options["capacitance"] is False:
-            phi_e = pybamm.standard_variables.phi_e
-            phi_s_p = pybamm.standard_variables.phi_s_p
-            phi_s_n = pybamm.standard_variables.phi_s_n
-            delta_phi_n = phi_s_n - phi_e.orphans[0]
-            delta_phi_p = phi_s_p - phi_e.orphans[2]
-            self.variables.update(
-                {
-                    "Electrolyte potential": phi_e,
-                    "Negative electrode potential": phi_s_n,
-                    "Positive electrode potential": phi_s_p,
-                }
-            )
-        else:
-            delta_phi_n = pybamm.standard_variables.delta_phi_n
-            delta_phi_p = pybamm.standard_variables.delta_phi_p
-
-        self.variables.update(
-            {
-                "Electrolyte concentration": c_e,
-                "Porosity": eps,
-                "Negative electrode surface potential difference": delta_phi_n,
-                "Positive electrode surface potential difference": delta_phi_p,
-            }
-        )
-
-    def set_boundary_conditions(self, bc_variables):
-        """Set boundary conditions, dependent on self.options"""
-        param = self.set_of_parameters
-        dimensionality = self.options["bc_options"]["dimensionality"]
-        if dimensionality == 1:
-            current_bc = param.current_with_time
-            self.variables["Current collector current density"] = current_bc
-
-=======
->>>>>>> aa2f59f0
     @property
     def default_solver(self):
         """
