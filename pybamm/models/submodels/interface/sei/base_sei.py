--- conflicted
+++ resolved
@@ -12,31 +12,16 @@
     ----------
     param : parameter class
         The parameters to use for this submodel
-<<<<<<< HEAD
-=======
-    domain : str
-        The domain to implement the model, either: 'Negative' or 'Positive'.
     options : dict, optional
         A dictionary of options to be passed to the model.
->>>>>>> 60e4b50b
 
     **Extends:** :class:`pybamm.interface.BaseInterface`
     """
 
-<<<<<<< HEAD
-    def __init__(self, param):
+    def __init__(self, param, options=None):
         reaction = "SEI"
         domain = "Negative"
-        super().__init__(param, domain, reaction)
-=======
-    def __init__(self, param, domain, options=None):
-        if domain == "Positive" and not isinstance(self, pybamm.sei.NoSEI):
-            raise NotImplementedError(
-                "SEI models are not implemented for the positive electrode"
-            )
-        reaction = "SEI"
         super().__init__(param, domain, reaction, options=options)
->>>>>>> 60e4b50b
 
     def get_coupled_variables(self, variables):
         # Update some common variables
