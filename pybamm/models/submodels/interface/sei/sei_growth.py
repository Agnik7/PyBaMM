--- conflicted
+++ resolved
@@ -246,28 +246,11 @@
         L_outer_0 = self.param.L_outer_0
 
         if self.reaction == "SEI on cracks":
+            # Dividing by 10000 makes initial condition effectively zero
+            # without triggering division by zero errors
             L_inner_0 = L_inner_0 / 10000
             L_outer_0 = L_outer_0 / 10000
         if self.options["SEI"] == "ec reaction limited":
-<<<<<<< HEAD
             self.initial_conditions = {L_outer: L_inner_0 + L_outer_0}
         else:
-            self.initial_conditions = {L_inner: L_inner_0, L_outer: L_outer_0}
-=======
-            if self.reaction == "SEI on cracks":
-                # Dividing by 10000 makes initial condition effectively zero
-                # without triggering division by zero errors
-                self.initial_conditions = {L_outer: (L_inner_0 + L_outer_0) / 10000}
-            else:
-                self.initial_conditions = {L_outer: L_inner_0 + L_outer_0}
-        else:
-            if self.reaction == "SEI on cracks":
-                # Dividing by 10000 makes initial condition effectively zero
-                # without triggering division by zero errors
-                self.initial_conditions = {
-                    L_inner: L_inner_0 / 10000,
-                    L_outer: L_outer_0 / 10000,
-                }
-            else:
-                self.initial_conditions = {L_inner: L_inner_0, L_outer: L_outer_0}
->>>>>>> 0bb70d24
+            self.initial_conditions = {L_inner: L_inner_0, L_outer: L_outer_0}