#
# Base kinetics class
#
import pybamm
from ..base_interface import BaseInterface


class BaseKinetics(BaseInterface):
    """
    Base submodel for kinetics

    Parameters
    ----------
    param :
        model parameters
    domain : str
        The domain to implement the model, either: 'Negative' or 'Positive'.
    reaction : str
        The name of the reaction being implemented
    options: dict
        A dictionary of options to be passed to the model.
        See :class:`pybamm.BaseBatteryModel`
    phase : str
        Phase of the particle

    **Extends:** :class:`pybamm.interface.BaseInterface`
    """

    def __init__(self, param, domain, reaction, options, phase="primary"):
        super().__init__(param, domain, reaction, options=options, phase=phase)

    def get_fundamental_variables(self):
        domain = self.domain.lower()
        if (
            self.options["total interfacial current density as a state"] == "true"
            and "main" in self.reaction
        ):
            j = pybamm.Variable(
                f"Total {domain} electrode interfacial current density variable",
                domain=f"{domain} electrode",
                auxiliary_domains={"secondary": "current collector"},
            )

            variables = {
                f"Total {domain} electrode interfacial current density variable": j
            }
            return variables
        else:
            return {}

    def get_coupled_variables(self, variables):
        Domain = self.domain
        domain = Domain.lower()
        reaction_name = self.reaction_name

        if self.reaction == "lithium metal plating":  # li metal electrode (half-cell)
            delta_phi = variables[
                "Lithium metal interface surface potential difference"
            ]
        else:
            delta_phi = variables[f"{Domain} electrode surface potential difference"]
            # If delta_phi was broadcast, take only the orphan.
            if isinstance(delta_phi, pybamm.Broadcast):
                delta_phi = delta_phi.orphans[0]
        # For "particle-size distribution" models, delta_phi must then be
        # broadcast to "particle size" domain
        if (
            self.reaction == "lithium-ion main"
            and self.options["particle size"] == "distribution"
        ):
            delta_phi = pybamm.PrimaryBroadcast(delta_phi, [f"{domain} particle size"])

        # Get exchange-current density
        j0 = self._get_exchange_current_density(variables)
        # Get open-circuit potential variables and reaction overpotential
        if self.options["particle size"] == "distribution":
            ocp = variables[
                f"{Domain} electrode {reaction_name}open circuit potential distribution"
            ]
        else:
<<<<<<< HEAD
            ocp = variables[f"{Domain} electrode {reaction_name}open circuit potential"]
=======
            ocp = variables[f"{Domain} electrode{rxn} open circuit potential"]
        # If ocp was broadcast, take only the orphan.
        if isinstance(ocp, pybamm.Broadcast):
            ocp = ocp.orphans[0]

>>>>>>> b3e35571
        eta_r = delta_phi - ocp

        # Get average interfacial current density
        j_tot_av = self._get_average_total_interfacial_current_density(variables)
        # j = j_tot_av + (j - pybamm.x_average(j))  # enforce true average

        # Add SEI resistance in the negative electrode
        if self.domain == "Negative":
            if self.half_cell or self.options["SEI film resistance"] == "average":
                R_sei = self.param.R_sei
                L_sei = variables["Total SEI thickness"]
                eta_sei = -j_tot_av * L_sei * R_sei
            elif self.options["SEI film resistance"] == "distributed":
                R_sei = self.param.R_sei
                L_sei = variables["Total SEI thickness"]
                j_tot = variables[
                    "Total negative electrode interfacial current density variable"
                ]

                # Override print_name
                j_tot.print_name = "j_tot"

                eta_sei = -j_tot * L_sei * R_sei
            else:
                eta_sei = pybamm.Scalar(0)
            eta_r += eta_sei

        # Get number of electrons in reaction
        ne = self._get_number_of_electrons_in_reaction()
        # Get kinetics. Note: T and u must have the same domain as j0 and eta_r
        if self.half_cell and self.domain == "Negative":
            T = variables["X-averaged cell temperature"]
            u = variables["Lithium metal interface utilisation"]
        elif j0.domain in ["current collector", ["current collector"]]:
            T = variables["X-averaged cell temperature"]
            u = variables[f"X-averaged {domain} electrode interface utilisation"]
        elif j0.domain == [f"{domain} particle size"]:
            if j0.domains["secondary"] != [f"{domain} electrode"]:
                T = variables["X-averaged cell temperature"]
                u = variables[f"X-averaged {domain} electrode interface utilisation"]
            else:
                T = variables[f"{Domain} electrode temperature"]
                u = variables[f"{Domain} electrode interface utilisation"]

            # Broadcast T onto "particle size" domain
            T = pybamm.PrimaryBroadcast(T, [f"{domain} particle size"])
        else:
            T = variables[f"{Domain} electrode temperature"]
            u = variables[f"{Domain} electrode interface utilisation"]

        # Update j, except in the "distributed SEI resistance" model, where j will be
        # found by solving an algebraic equation.
        # (In the "distributed SEI resistance" model, we have already defined j)
        j = self._get_kinetics(j0, ne, eta_r, T, u)

        if j.domain == [f"{domain} particle size"]:
            # If j depends on particle size, get size-dependent "distribution"
            # variables first
            variables.update(
                self._get_standard_size_distribution_interfacial_current_variables(j)
            )
            variables.update(
                self._get_standard_size_distribution_exchange_current_variables(j0)
            )
            variables.update(
                self._get_standard_size_distribution_overpotential_variables(eta_r)
            )

        variables.update(self._get_standard_interfacial_current_variables(j))

        variables.update(
            self._get_standard_total_interfacial_current_variables(j_tot_av)
        )
        variables.update(self._get_standard_exchange_current_variables(j0))
        variables.update(self._get_standard_overpotential_variables(eta_r))

        if self.domain == "Negative" and self.reaction in [
            "lithium-ion main",
            "lithium metal plating",
            "lead-acid main",
        ]:
            variables.update(
                self._get_standard_sei_film_overpotential_variables(eta_sei)
            )

        return variables

    def set_algebraic(self, variables):
        domain = self.domain.lower()
        if (
            self.options["total interfacial current density as a state"] == "true"
            and "main" in self.reaction
        ):
            j_tot_var = variables[
                f"Total {domain} electrode interfacial current density variable"
            ]

            # Override print_name
            j_tot_var.print_name = "j_tot"

            j_tot = variables[
                f"Sum of {domain} electrode interfacial current densities"
            ]
            # Algebraic equation to set the variable j_tot_var
            # equal to the sum of currents j_tot
            self.algebraic[j_tot_var] = j_tot_var - j_tot

    def set_initial_conditions(self, variables):
        domain = self.domain.lower()
        if (
            self.options["total interfacial current density as a state"] == "true"
            and "main" in self.reaction
        ):
            param = self.param
            j_tot_var = variables[
                f"Total {domain} electrode interfacial current density variable"
            ]
            current_at_0 = (
                pybamm.FunctionParameter("Current function [A]", {"Time [s]": 0})
                / param.I_typ
                * pybamm.sign(param.I_typ)
            )
            sgn = 1 if self.domain == "Negative" else -1
            # i / (a*l), assuming a=1 initially
            j_tot_av_init = sgn * current_at_0 / self.domain_param.l

            self.initial_conditions[j_tot_var] = j_tot_av_init

    def _get_dj_dc(self, variables):
        """
        Default to calculate derivative of interfacial current density with respect to
        concentration. Can be overwritten by specific kinetic functions.
        """
        (
            c_e,
            delta_phi,
            j0,
            ne,
            ocp,
            T,
            u,
        ) = self._get_interface_variables_for_first_order(variables)
        j = self._get_kinetics(j0, ne, delta_phi - ocp, T, u)
        return j.diff(c_e)

    def _get_dj_ddeltaphi(self, variables):
        """
        Default to calculate derivative of interfacial current density with respect to
        surface potential difference. Can be overwritten by specific kinetic functions.
        """
        _, delta_phi, j0, ne, ocp, T, u = self._get_interface_variables_for_first_order(
            variables
        )
        j = self._get_kinetics(j0, ne, delta_phi - ocp, T, u)
        return j.diff(delta_phi)

    def _get_interface_variables_for_first_order(self, variables):
        # This is a bit of a hack, but we need to wrap electrolyte concentration with
        # the NotConstant class
        # to differentiate it from the electrolyte concentration inside the
        # surface potential difference when taking j.diff(c_e) later on
        Domain = self.domain
        domain = Domain.lower()

        c_e_0 = pybamm.NotConstant(
            variables["Leading-order x-averaged electrolyte concentration"]
        )
        c_e = pybamm.PrimaryBroadcast(c_e_0, self.domain_for_broadcast)
        hacked_variables = {**variables, f"{Domain} electrolyte concentration": c_e}
        delta_phi = variables[
            f"Leading-order x-averaged {domain} electrode surface potential difference"
        ]
        j0 = self._get_exchange_current_density(hacked_variables)
        ne = self._get_number_of_electrons_in_reaction()
        if self.reaction == "lead-acid main":
            ocp = self.phase_param.U(c_e_0, self.param.T_init)
        elif self.reaction == "lead-acid oxygen":
            ocp = self.phase_param.U_Ox

        if j0.domain in ["current collector", ["current collector"]]:
            T = variables["X-averaged cell temperature"]
            u = variables[f"X-averaged {domain} electrode interface utilisation"]
        else:
            T = variables[f"{Domain} electrode temperature"]
            u = variables[f"{Domain} electrode interface utilisation"]
        return c_e_0, delta_phi, j0, ne, ocp, T, u

    def _get_j_diffusion_limited_first_order(self, variables):
        """
        First-order correction to the interfacial current density due to
        diffusion-limited effects. For a general model the correction term is zero,
        since the reaction is not diffusion-limited
        """
        return pybamm.Scalar(0)<|MERGE_RESOLUTION|>--- conflicted
+++ resolved
@@ -78,15 +78,10 @@
                 f"{Domain} electrode {reaction_name}open circuit potential distribution"
             ]
         else:
-<<<<<<< HEAD
             ocp = variables[f"{Domain} electrode {reaction_name}open circuit potential"]
-=======
-            ocp = variables[f"{Domain} electrode{rxn} open circuit potential"]
         # If ocp was broadcast, take only the orphan.
         if isinstance(ocp, pybamm.Broadcast):
             ocp = ocp.orphans[0]
-
->>>>>>> b3e35571
         eta_r = delta_phi - ocp
 
         # Get average interfacial current density
