--- conflicted
+++ resolved
@@ -44,16 +44,10 @@
             phi_s = phi_s_cn - pybamm.IndefiniteIntegral(i_s / conductivity, x_n)
 
         elif self.domain == "positive":
-<<<<<<< HEAD
-
             phi_e_s = variables["Separator electrolyte potential [V]"]
             delta_phi_p = variables[
                 "Positive electrode surface potential difference [V]"
             ]
-=======
-            phi_e_s = variables["Separator electrolyte potential"]
-            delta_phi_p = variables["Positive electrode surface potential difference"]
->>>>>>> bf0bdfe6
 
             phi_s = -pybamm.IndefiniteIntegral(i_s / conductivity, x_p) + (
                 pybamm.boundary_value(phi_e_s, "right")
