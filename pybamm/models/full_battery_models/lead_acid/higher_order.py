#
# Lead-acid higher-order models (FOQS and Composite)
#
import pybamm
from .base_lead_acid_model import BaseModel


class BaseHigherOrderModel(BaseModel):
    """Base model for higher-order models for lead-acid, from [1]_.
    Uses leading-order model from :class:`pybamm.lead_acid.LOQS`

    Parameters
    ----------
    options : dict, optional
        A dictionary of options to be passed to the model.
    name : str, optional
        The name of the model.
    build :  bool, optional
        Whether to build the model on instantiation. Default is True. Setting this
        option to False allows users to change any number of the submodels before
        building the complete model (submodels cannot be changed after the model is
        built).

    References
    ----------
    .. [1] V Sulzer, SJ Chapman, CP Please, DA Howey, and CW Monroe. Faster lead-acid
           battery simulations from porous-electrode theory: Part II. Asymptotic
           analysis. Journal of The Electrochemical Society 166.12 (2019), A2372–A2382.


    **Extends:** :class:`pybamm.lead_acid.BaseModel`
    """

    def __init__(self, options=None, name="Composite model", build=True):
        super().__init__(options, name)

        self.set_leading_order_model()
        self.set_reactions()
        # Electrolyte submodel to get first-order concentrations
        self.set_electrolyte_diffusion_submodel()
        self.set_other_species_diffusion_submodels()
        # Average interface submodel to get average first-order potential differences
        self.set_average_interfacial_submodel()
        # Electrolyte and solid submodels to get full first-order potentials
        self.set_negative_electrode_submodel()
        self.set_electrolyte_conductivity_submodel()
        self.set_positive_electrode_submodel()
        # Update interface, porosity and convection with full potentials
        self.set_full_interface_submodel()
        self.set_full_convection_submodel()
        self.set_full_porosity_submodel()
        self.set_thermal_submodel()
        self.set_current_collector_submodel()

        if build:
            self.build_model()

    def set_current_collector_submodel(self):
        cc = pybamm.current_collector

        if self.options["current collector"] == "uniform":
            submodel = cc.Uniform(self.param)
        elif self.options["current collector"] == "potential pair quite conductive":
            if self.options["dimensionality"] == 1:
                submodel = cc.QuiteConductivePotentialPair1plus1D(self.param)
            elif self.options["dimensionality"] == 2:
                submodel = cc.QuiteConductivePotentialPair2plus1D(self.param)
        elif self.options["current collector"] == "potential pair":
            if self.options["dimensionality"] == 1:
                submodel = cc.CompositePotentialPair1plus1D(self.param)
            elif self.options["dimensionality"] == 2:
                submodel = cc.CompositePotentialPair2plus1D(self.param)
        self.submodels["current collector"] = submodel

    def set_leading_order_model(self):
        leading_order_model = pybamm.lead_acid.LOQS(
            self.options, name="LOQS model (for composite model)"
        )
        self.update(leading_order_model)
        self.reaction_submodels = leading_order_model.reaction_submodels

        # Leading-order variables
        leading_order_variables = {}
        for variable in self.variables.keys():
            leading_order_variables[
                "Leading-order " + variable.lower()
            ] = leading_order_model.variables[variable]
        self.variables.update(leading_order_variables)
        self.variables[
            "Leading-order electrolyte concentration change"
        ] = leading_order_model.rhs[
            leading_order_model.variables["X-averaged electrolyte concentration"]
        ]

    def set_average_interfacial_submodel(self):
        self.submodels[
            "x-averaged negative interface"
        ] = pybamm.interface.lead_acid.InverseFirstOrderKinetics(self.param, "Negative")
        self.submodels[
            "x-averaged negative interface"
        ].reaction_submodels = self.reaction_submodels["Negative"]
        self.submodels[
            "x-averaged positive interface"
        ] = pybamm.interface.lead_acid.InverseFirstOrderKinetics(self.param, "Positive")
        self.submodels[
            "x-averaged positive interface"
        ].reaction_submodels = self.reaction_submodels["Positive"]

    def set_electrolyte_conductivity_submodel(self):
        self.submodels[
            "electrolyte conductivity"
        ] = pybamm.electrolyte.stefan_maxwell.conductivity.FirstOrder(self.param)

    def set_negative_electrode_submodel(self):
        self.submodels["negative electrode"] = pybamm.electrode.ohm.Composite(
            self.param, "Negative"
        )

    def set_positive_electrode_submodel(self):
        self.submodels["positive electrode"] = pybamm.electrode.ohm.Composite(
            self.param, "Positive"
        )

    def set_full_interface_submodel(self):
        """
        Set full interface submodel, to get spatially heterogeneous interfacial current
        densities
        """
        # Main reaction
        self.submodels[
            "negative interface"
        ] = pybamm.interface.lead_acid.FirstOrderButlerVolmer(self.param, "Negative")
        self.submodels[
            "positive interface"
        ] = pybamm.interface.lead_acid.FirstOrderButlerVolmer(self.param, "Positive")

        # Oxygen
        if "oxygen" in self.options["side reactions"]:
            self.submodels[
                "positive oxygen interface"
            ] = pybamm.interface.lead_acid_oxygen.FirstOrderForwardTafel(
                self.param, "Positive"
            )
            self.submodels[
                "negative oxygen interface"
            ] = pybamm.interface.lead_acid_oxygen.FullDiffusionLimited(
                self.param, "Negative"
            )

    def set_full_convection_submodel(self):
        """
        Update convection submodel, now that we have the spatially heterogeneous
        interfacial current densities
        """
        if self.options["convection"] is False:
            self.submodels["full convection"] = pybamm.convection.NoConvection(
                self.param
            )
        if self.options["convection"] is True:
            self.submodels["full convection"] = pybamm.convection.Composite(self.param)

    def set_full_porosity_submodel(self):
        """
        Update porosity submodel, now that we have the spatially heterogeneous
        interfacial current densities
        """
        self.submodels["full porosity"] = pybamm.porosity.Full(self.param)

<<<<<<< HEAD
    @property
    def default_solver(self):
        """
        Create and return the default solver for this model
        """
        # Different solver depending on whether we solve ODEs or DAEs
        if (
            self.options["current collector"] != "uniform"
            or self.options["surface form"] == "algebraic"
        ):
            if pybamm.have_scikit_odes():
                return pybamm.ScikitsDaeSolver()
            elif pybamm.have_idaklu():  # pragma: no cover
                return pybamm.IDAKLU()
        else:
            return pybamm.ScipySolver()

=======
>>>>>>> 8829213a

class FOQS(BaseHigherOrderModel):
    """First-order quasi-static model for lead-acid, from [1]_.
    Uses leading-order model from :class:`pybamm.lead_acid.LOQS`

    Parameters
    ----------
    options : dict, optional
        A dictionary of options to be passed to the model.
    name : str, optional
        The name of the model.
    build :  bool, optional
        Whether to build the model on instantiation. Default is True. Setting this
        option to False allows users to change any number of the submodels before
        building the complete model (submodels cannot be changed after the model is
        built).

    **Extends:** :class:`pybamm.lead_acid.BaseHigherOrderModel`
    """

    def __init__(self, options=None, name="FOQS model", build=True):
        super().__init__(options, name, build=build)

    def set_electrolyte_diffusion_submodel(self):
        self.submodels[
            "electrolyte diffusion"
        ] = pybamm.electrolyte.stefan_maxwell.diffusion.FirstOrder(
            self.param, self.reactions
        )

    def set_other_species_diffusion_submodels(self):
        if "oxygen" in self.options["side reactions"]:
            self.submodels["oxygen diffusion"] = pybamm.oxygen_diffusion.FirstOrder(
                self.param, self.reactions
            )

    def set_full_porosity_submodel(self):
        """
        Update porosity submodel, now that we have the spatially heterogeneous
        interfacial current densities
        """
        # TODO: fix shape for jacobian
        pass


class Composite(BaseHigherOrderModel):
    """Composite model for lead-acid, from [1]_.
    Uses leading-order model from :class:`pybamm.lead_acid.LOQS`

    **Extends:** :class:`pybamm.lead_acid.BaseHigherOrderModel`
    """

    def __init__(self, options=None, name="Composite model", build=True):
        super().__init__(options, name, build=build)

    def set_electrolyte_diffusion_submodel(self):
        self.submodels[
            "electrolyte diffusion"
        ] = pybamm.electrolyte.stefan_maxwell.diffusion.Composite(
            self.param, self.reactions
        )

    def set_other_species_diffusion_submodels(self):
        if "oxygen" in self.options["side reactions"]:
            self.submodels["oxygen diffusion"] = pybamm.oxygen_diffusion.Composite(
                self.param, self.reactions
            )

    def set_full_porosity_submodel(self):
        """
        Update porosity submodel, now that we have the spatially heterogeneous
        interfacial current densities
        """
        self.submodels["full porosity"] = pybamm.porosity.Full(self.param)


class CompositeExtended(BaseHigherOrderModel):
    """Extended composite model for lead-acid, from [2]_.
    Uses leading-order model from :class:`pybamm.lead_acid.LOQS`

    Parameters
    ----------
    options : dict, optional
        A dictionary of options to be passed to the model.
    name : str, optional
        The name of the model.
    build :  bool, optional
        Whether to build the model on instantiation. Default is True. Setting this
        option to False allows users to change any number of the submodels before
        building the complete model (submodels cannot be changed after the model is
        built).

    References
    ----------
    .. [2] V Sulzer. Mathematical modelling of lead-acid batteries. PhD thesis,
           University of Oxford, 2019.


    **Extends:** :class:`pybamm.lead_acid.BaseHigherOrderModel`
    """

    def __init__(self, options=None, name="Extended composite model", build=True):
        super().__init__(options, name, build=build)

    def set_electrolyte_diffusion_submodel(self):
        self.submodels[
            "electrolyte diffusion"
        ] = pybamm.electrolyte.stefan_maxwell.diffusion.Composite(
            self.param, self.reactions, extended=True
        )

    def set_other_species_diffusion_submodels(self):
        if "oxygen" in self.options["side reactions"]:
            self.submodels["oxygen diffusion"] = pybamm.oxygen_diffusion.Composite(
                self.param, self.reactions, extended=True
            )

    def set_full_porosity_submodel(self):
        """
        Update porosity submodel, now that we have the spatially heterogeneous
        interfacial current densities
        """
        self.submodels["full porosity"] = pybamm.porosity.Full(self.param)<|MERGE_RESOLUTION|>--- conflicted
+++ resolved
@@ -166,26 +166,6 @@
         """
         self.submodels["full porosity"] = pybamm.porosity.Full(self.param)
 
-<<<<<<< HEAD
-    @property
-    def default_solver(self):
-        """
-        Create and return the default solver for this model
-        """
-        # Different solver depending on whether we solve ODEs or DAEs
-        if (
-            self.options["current collector"] != "uniform"
-            or self.options["surface form"] == "algebraic"
-        ):
-            if pybamm.have_scikit_odes():
-                return pybamm.ScikitsDaeSolver()
-            elif pybamm.have_idaklu():  # pragma: no cover
-                return pybamm.IDAKLU()
-        else:
-            return pybamm.ScipySolver()
-
-=======
->>>>>>> 8829213a
 
 class FOQS(BaseHigherOrderModel):
     """First-order quasi-static model for lead-acid, from [1]_.
