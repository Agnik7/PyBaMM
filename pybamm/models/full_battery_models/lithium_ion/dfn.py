#
# Doyle-Fuller-Newman (DFN) Model
#
import pybamm
from .base_lithium_ion_model import BaseModel


class DFN(BaseModel):
    """Doyle-Fuller-Newman (DFN) model of a lithium-ion battery, from [1]_.

    Parameters
    ----------
    options : dict, optional
        A dictionary of options to be passed to the model.
    name : str, optional
        The name of the model.
    build :  bool, optional
        Whether to build the model on instantiation. Default is True. Setting this
        option to False allows users to change any number of the submodels before
        building the complete model (submodels cannot be changed after the model is
        built).

    References
    ----------
    .. [1] SG Marquis, V Sulzer, R Timms, CP Please and SJ Chapman. “An asymptotic
           derivation of a single particle model with electrolyte”. Journal of The
           Electrochemical Society, 166(15):A3693–A3706, 2019


    **Extends:** :class:`pybamm.lithium_ion.BaseModel`
    """

    def __init__(self, options=None, name="Doyle-Fuller-Newman model", build=True):
        super().__init__(options, name)
        # For degradation models we use the full form since this is a full-order model
        self.x_average = False

        self.set_external_circuit_submodel()
        self.set_porosity_submodel()
        self.set_crack_submodel()
        self.set_active_material_submodel()
        self.set_tortuosity_submodels()
        self.set_convection_submodel()
        self.set_interfacial_submodel()
        self.set_other_reaction_submodels_to_zero()
        self.set_particle_submodel()
        self.set_solid_submodel()
        self.set_electrolyte_submodel()
        self.set_thermal_submodel()
        self.set_current_collector_submodel()
        self.set_sei_submodel()
        self.set_lithium_plating_submodel()

        if build:
            self.build_model()

        pybamm.citations.register("Doyle1993")

    def set_convection_submodel(self):

        self.submodels[
            "transverse convection"
        ] = pybamm.convection.transverse.NoConvection(self.param)
        self.submodels[
            "through-cell convection"
        ] = pybamm.convection.through_cell.NoConvection(self.param)

    def set_interfacial_submodel(self):

        self.submodels["negative interface"] = pybamm.interface.ButlerVolmer(
            self.param, "Negative", "lithium-ion main", self.options
        )
        self.submodels["positive interface"] = pybamm.interface.ButlerVolmer(
            self.param, "Positive", "lithium-ion main", self.options
        )

    def set_particle_submodel(self):

<<<<<<< HEAD
        # if isinstance(self.options["particle"], str):
        #     particle_left = self.options["particle"]
        #     particle_right = self.options["particle"]
        # else:
        #     particle_left, particle_right = self.options["particle"]
        # for particle_side, domain in [
        #     [particle_left, "Negative"],
        #     [particle_right, "Positive"],
        # ]:
            # if self.options["particle size"] == "single":
            #     if particle_side == "Fickian diffusion":
            #         self.submodels[
            #             domain.lower() + " particle"
            #         ] = pybamm.particle.FickianManyParticles(self.param, domain)
            #     elif particle_side in [
            #         "uniform profile",
            #         "quadratic profile",
            #         "quartic profile",
            #     ]:
            #         self.submodels[
            #             domain.lower() + " particle"
            #         ] = pybamm.particle.PolynomialManyParticles(
            #             self.param, domain, particle_side
            #         )
            # # remove when merging
            # elif self.options["particle size"] == "distribution":
            #     if particle_side == "Fickian diffusion":
            #         raise pybamm.OptionError(
            #             "Fickian diffusion not yet compatible with"
            #             + " particle size distributions."
            #         )
            #     elif particle_side in [
            #         "uniform profile",
            #         "quadratic profile",
            #         "quartic profile",
            #     ]:
            #         self.submodels[
            #             domain.lower() + " particle"
            #         ] = pybamm.particle.FastManySizeDistributions(
            #             self.param, domain
            #         )
=======
        if isinstance(self.options["particle"], str):
            particle_left = self.options["particle"]
            particle_right = self.options["particle"]
        else:
            particle_left, particle_right = self.options["particle"]
        for particle_side, domain in [
            [particle_left, "Negative"],
            [particle_right, "Positive"],
        ]:
            if particle_side == "Fickian diffusion":
                self.submodels[
                    domain.lower() + " particle"
                ] = pybamm.particle.FickianManyParticles(self.param, domain)
            elif particle_side in [
                "uniform profile",
                "quadratic profile",
                "quartic profile",
            ]:
                self.submodels[
                    domain.lower() + " particle"
                ] = pybamm.particle.PolynomialManyParticles(
                    self.param, domain, particle_side
                )
>>>>>>> c2f284b0

    def set_solid_submodel(self):

        if self.options["surface form"] == "false":
            submod_n = pybamm.electrode.ohm.Full(self.param, "Negative")
            submod_p = pybamm.electrode.ohm.Full(self.param, "Positive")
        else:
            submod_n = pybamm.electrode.ohm.SurfaceForm(self.param, "Negative")
            submod_p = pybamm.electrode.ohm.SurfaceForm(self.param, "Positive")

        self.submodels["negative electrode potential"] = submod_n
        self.submodels["positive electrode potential"] = submod_p

    def set_electrolyte_submodel(self):

        surf_form = pybamm.electrolyte_conductivity.surface_potential_form

        self.submodels["electrolyte diffusion"] = pybamm.electrolyte_diffusion.Full(
            self.param
        )

        if self.options["electrolyte conductivity"] not in ["default", "full"]:
            raise pybamm.OptionError(
                "electrolyte conductivity '{}' not suitable for DFN".format(
                    self.options["electrolyte conductivity"]
                )
            )

        if self.options["surface form"] == "false":
            self.submodels[
                "electrolyte conductivity"
            ] = pybamm.electrolyte_conductivity.Full(self.param)
        elif self.options["surface form"] == "differential":
            for domain in ["Negative", "Separator", "Positive"]:
                self.submodels[
                    domain.lower() + " electrolyte conductivity"
                ] = surf_form.FullDifferential(self.param, domain)
        elif self.options["surface form"] == "algebraic":
            for domain in ["Negative", "Separator", "Positive"]:
                self.submodels[
                    domain.lower() + " electrolyte conductivity"
                ] = surf_form.FullAlgebraic(self.param, domain)<|MERGE_RESOLUTION|>--- conflicted
+++ resolved
@@ -76,49 +76,6 @@
 
     def set_particle_submodel(self):
 
-<<<<<<< HEAD
-        # if isinstance(self.options["particle"], str):
-        #     particle_left = self.options["particle"]
-        #     particle_right = self.options["particle"]
-        # else:
-        #     particle_left, particle_right = self.options["particle"]
-        # for particle_side, domain in [
-        #     [particle_left, "Negative"],
-        #     [particle_right, "Positive"],
-        # ]:
-            # if self.options["particle size"] == "single":
-            #     if particle_side == "Fickian diffusion":
-            #         self.submodels[
-            #             domain.lower() + " particle"
-            #         ] = pybamm.particle.FickianManyParticles(self.param, domain)
-            #     elif particle_side in [
-            #         "uniform profile",
-            #         "quadratic profile",
-            #         "quartic profile",
-            #     ]:
-            #         self.submodels[
-            #             domain.lower() + " particle"
-            #         ] = pybamm.particle.PolynomialManyParticles(
-            #             self.param, domain, particle_side
-            #         )
-            # # remove when merging
-            # elif self.options["particle size"] == "distribution":
-            #     if particle_side == "Fickian diffusion":
-            #         raise pybamm.OptionError(
-            #             "Fickian diffusion not yet compatible with"
-            #             + " particle size distributions."
-            #         )
-            #     elif particle_side in [
-            #         "uniform profile",
-            #         "quadratic profile",
-            #         "quartic profile",
-            #     ]:
-            #         self.submodels[
-            #             domain.lower() + " particle"
-            #         ] = pybamm.particle.FastManySizeDistributions(
-            #             self.param, domain
-            #         )
-=======
         if isinstance(self.options["particle"], str):
             particle_left = self.options["particle"]
             particle_right = self.options["particle"]
@@ -128,21 +85,37 @@
             [particle_left, "Negative"],
             [particle_right, "Positive"],
         ]:
-            if particle_side == "Fickian diffusion":
-                self.submodels[
-                    domain.lower() + " particle"
-                ] = pybamm.particle.FickianManyParticles(self.param, domain)
-            elif particle_side in [
-                "uniform profile",
-                "quadratic profile",
-                "quartic profile",
-            ]:
-                self.submodels[
-                    domain.lower() + " particle"
-                ] = pybamm.particle.PolynomialManyParticles(
-                    self.param, domain, particle_side
-                )
->>>>>>> c2f284b0
+            if self.options["particle size"] == "single":
+                if particle_side == "Fickian diffusion":
+                    self.submodels[
+                        domain.lower() + " particle"
+                    ] = pybamm.particle.FickianManyParticles(self.param, domain)
+                elif particle_side in [
+                    "uniform profile",
+                    "quadratic profile",
+                    "quartic profile",
+                ]:
+                    self.submodels[
+                        domain.lower() + " particle"
+                    ] = pybamm.particle.PolynomialManyParticles(
+                        self.param, domain, particle_side
+                    )
+            elif self.options["particle size"] == "distribution":
+                if particle_side == "Fickian diffusion":
+                    raise pybamm.OptionError(
+                        "Fickian diffusion not yet compatible with"
+                        + " particle size distributions."
+                    )
+                elif particle_side in [
+                    "uniform profile",
+                    "quadratic profile",
+                    "quartic profile",
+                ]:
+                    self.submodels[
+                        domain.lower() + " particle"
+                    ] = pybamm.particle.FastManySizeDistributions(
+                        self.param, domain
+                    )
 
     def set_solid_submodel(self):
 
