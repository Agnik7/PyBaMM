#
# Class for quick plotting of variables from models
#
import os
import numpy as np
import pybamm
from collections import defaultdict


class LoopList(list):

    """A list which loops over itself when accessing an
    index so that it never runs out"""

    def __getitem__(self, i):
        # implement looping by calling "(i) modulo (length of list)"
        return super().__getitem__(i % len(self))


def ax_min(data):
    """Calculate appropriate minimum axis value for plotting"""
    data_min = np.nanmin(data)
    data_max = np.nanmax(data)
    return data_max - 1.05 * (data_max - data_min)


def ax_max(data):
    """Calculate appropriate maximum axis value for plotting"""
    data_min = np.nanmin(data)
    data_max = np.nanmax(data)
    return data_min + 1.05 * (data_max - data_min)


def split_long_string(title, max_words=None):
    """Get title in a nice format"""
    max_words = max_words or pybamm.settings.max_words_in_line
    words = title.split()
    # Don't split if fits on one line, don't split just for units
    if len(words) <= max_words or words[max_words].startswith("["):
        return title
    else:
        first_line = (" ").join(words[:max_words])
        second_line = (" ").join(words[max_words:])
        return first_line + "\n" + second_line


def close_plots():
    """Close all open figures"""
    import matplotlib.pyplot as plt

    plt.close("all")


class QuickPlot(object):
    """
    Generates a quick plot of a subset of key outputs of the model so that the model
    outputs can be easily assessed.

    Parameters
    ----------
    solutions: (iter of) :class:`pybamm.Solution` or :class:`pybamm.Simulation`
        The numerical solution(s) for the model(s), or the simulation object(s)
        containing the solution(s).
    output_variables : list of str, optional
        List of variables to plot
    labels : list of str, optional
        Labels for the different models. Defaults to model names
    colors : list of str, optional
        The colors to loop over when plotting. Defaults to None, in which case the
        default color loop defined by matplotlib style sheet or rcParams is used.
    linestyles : list of str, optional
        The linestyles to loop over when plotting. Defaults to ["-", ":", "--", "-."]
    figsize : tuple of floats, optional
        The size of the figure to make
    n_rows : int, optional
        The number of rows to use. If None (default), floor(n // sqrt(n)) is used where
        n = len(output_variables) so that the plot is as square as possible
    time_unit : str, optional
        Format for the time output ("hours", "minutes", or "seconds")
    spatial_unit : str, optional
        Format for the spatial axes ("m", "mm", or "um")
    variable_limits : str or dict of str, optional
        How to set the axis limits (for 0D or 1D variables) or colorbar limits (for 2D
        variables). Options are:

        - "fixed" (default): keep all axes fixes so that all data is visible
        - "tight": make axes tight to plot at each time
        - dictionary: fine-grain control for each variable, can be either "fixed" or \
        "tight" or a specific tuple (lower, upper).

    """

    def __init__(
        self,
        solutions,
        output_variables=None,
        labels=None,
        colors=None,
        linestyles=None,
        figsize=None,
        n_rows=None,
        time_unit=None,
        spatial_unit="um",
        variable_limits="fixed",
    ):
        input_solutions = solutions
        solutions = []
        if not isinstance(input_solutions, (pybamm.Solution, pybamm.Simulation, list)):
            raise TypeError(
                "solutions must be 'pybamm.Solution' or 'pybamm.Simulation' or list"
            )
        elif not isinstance(input_solutions, list):
            input_solutions = [input_solutions]
        for sim_or_sol in input_solutions:
            if isinstance(sim_or_sol, pybamm.Simulation):
                # 'sim_or_sol' is actually a 'Simulation' object here so it has a
                # 'Solution' attribute
                solutions.append(sim_or_sol.solution)
            elif isinstance(sim_or_sol, pybamm.Solution):
                solutions.append(sim_or_sol)

        models = [solution.all_models[0] for solution in solutions]

        # Set labels
        if labels is None:
            self.labels = [model.name for model in models]
        else:
            if len(labels) != len(models):
                raise ValueError(
                    "labels '{}' have different length to models '{}'".format(
                        labels, [model.name for model in models]
                    )
                )
            self.labels = labels

        # Set colors, linestyles, figsize, axis limits
        # call LoopList to make sure list index never runs out
        if colors is None:
            self.colors = LoopList(colors or ["r", "b", "k", "g", "m", "c"])
        else:
            self.colors = LoopList(colors)
        self.linestyles = LoopList(linestyles or ["-", ":", "--", "-."])

        # Default output variables for lead-acid and lithium-ion
        if output_variables is None:
<<<<<<< HEAD
            if isinstance(models[0], pybamm.lithium_ion.BaseModel):
                if models[0].half_cell:
                    output_variables = [
                        "Electrolyte concentration [mol.m-3]",
                        "Positive particle surface concentration [mol.m-3]",
                        "Current [A]",
                        "Electrolyte potential [V]",
                        "Positive electrode potential [V]",
                        "Terminal voltage [V]",
                    ]
                else:
                    output_variables = [
                        "Negative particle surface concentration [mol.m-3]",
                        "Electrolyte concentration [mol.m-3]",
                        "Positive particle surface concentration [mol.m-3]",
                        "Current [A]",
                        "Negative electrode potential [V]",
                        "Electrolyte potential [V]",
                        "Positive electrode potential [V]",
                        "Terminal voltage [V]",
                    ]
            elif isinstance(models[0], pybamm.lead_acid.BaseModel):
                output_variables = [
                    "Interfacial current density [A.m-2]",
                    "Electrolyte concentration [mol.m-3]",
                    "Current [A]",
                    "Porosity",
                    "Electrolyte potential [V]",
                    "Terminal voltage [V]",
                ]
=======
            output_variables = models[0].default_quick_plot_variables
            # raise error if still None
            if output_variables is None:
                raise ValueError(
                    f"No default output variables provided for {models[0].name}"
                )
>>>>>>> 77f71696

        self.n_rows = n_rows or int(
            len(output_variables) // np.sqrt(len(output_variables))
        )
        self.n_cols = int(np.ceil(len(output_variables) / self.n_rows))

        figwidth_default = min(15, 4 * self.n_cols)
        figheight_default = min(8, 1 + 3 * self.n_rows)
        self.figsize = figsize or (figwidth_default, figheight_default)

        # Spatial scales (default to 1 if information not in model)
        if spatial_unit == "m":
            self.spatial_factor = 1
            self.spatial_unit = "m"
        elif spatial_unit == "mm":
            self.spatial_factor = 1e3
            self.spatial_unit = "mm"
        elif spatial_unit == "um":  # micrometers
            self.spatial_factor = 1e6
            self.spatial_unit = "$\mu$m"
        else:
            raise ValueError("spatial unit '{}' not recognized".format(spatial_unit))

        # Time parameters
        self.ts_seconds = [
            solution.t * solution.timescale_eval for solution in solutions
        ]
        min_t = np.min([t[0] for t in self.ts_seconds])
        max_t = np.max([t[-1] for t in self.ts_seconds])

        # Set timescale
        if time_unit is None:
            # defaults depend on how long the simulation is
            if max_t >= 3600:
                time_scaling_factor = 3600  # time in hours
                self.time_unit = "h"
            else:
                time_scaling_factor = 1  # time in seconds
                self.time_unit = "s"
        elif time_unit == "seconds":
            time_scaling_factor = 1
            self.time_unit = "s"
        elif time_unit == "minutes":
            time_scaling_factor = 60
            self.time_unit = "min"
        elif time_unit == "hours":
            time_scaling_factor = 3600
            self.time_unit = "h"
        else:
            raise ValueError("time unit '{}' not recognized".format(time_unit))
        self.time_scaling_factor = time_scaling_factor
        self.min_t = min_t / time_scaling_factor
        self.max_t = max_t / time_scaling_factor

        # Prepare dictionary of variables
        # output_variables is a list of strings or lists, e.g.
        # ["var 1", ["variable 2", "var 3"]]
        output_variable_tuples = []
        self.variable_limits = {}
        for variable_list in output_variables:
            # Make sure we always have a list of lists of variables, e.g.
            # [["var 1"], ["variable 2", "var 3"]]
            if isinstance(variable_list, str):
                variable_list = [variable_list]

            # Store the key as a tuple
            variable_tuple = tuple(variable_list)
            output_variable_tuples.append(variable_tuple)

            # axis limits
            if variable_limits in ["fixed", "tight"]:
                self.variable_limits[variable_tuple] = variable_limits
            else:
                # If there is only one variable, extract it
                if len(variable_tuple) == 1:
                    variable = variable_tuple[0]
                else:
                    variable = variable_tuple
                try:
                    self.variable_limits[variable_tuple] = variable_limits[variable]
                except KeyError:
                    # if variable_tuple is not provided, default to "fixed"
                    self.variable_limits[variable_tuple] = "fixed"
                except TypeError:
                    raise TypeError(
                        "variable_limits must be 'fixed', 'tight', or a dict"
                    )

        self.set_output_variables(output_variable_tuples, solutions)
        self.reset_axis()

    def set_output_variables(self, output_variables, solutions):
        # Set up output variables
        self.variables = {}
        self.spatial_variable_dict = {}
        self.first_dimensional_spatial_variable = {}
        self.second_dimensional_spatial_variable = {}
        self.x_first_and_y_second = {}
        self.is_y_z = {}

        # Calculate subplot positions based on number of variables supplied
        self.subplot_positions = {}

        for k, variable_tuple in enumerate(output_variables):
            # Prepare list of variables
            variables = [None] * len(solutions)

            # process each variable in variable_list for each model
            for i, solution in enumerate(solutions):
                # variables lists of lists, so variables[i] is a list
                variables[i] = []
                for var in variable_tuple:
                    sol = solution[var]
                    # Check variable isn't all-nan
                    if np.all(np.isnan(sol.entries)):
                        raise ValueError("All-NaN variable '{}' provided".format(var))
                    # If ok, add to the list of solutions
                    else:
                        variables[i].append(sol)

            # Make sure variables have the same dimensions and domain
            # just use the first solution to check this
            first_solution = variables[0]
            first_variable = first_solution[0]
            domain = first_variable.domain
            # check all other solutions against the first solution
            for idx, variable in enumerate(first_solution):
                if variable.domain != domain:
                    raise ValueError(
                        "Mismatching variable domains. "
                        "'{}' has domain '{}', but '{}' has domain '{}'".format(
                            variable_tuple[0],
                            domain,
                            variable_tuple[idx],
                            variable.domain,
                        )
                    )
                self.spatial_variable_dict[variable_tuple] = {}

            # Set the x variable (i.e. "x" or "r" for any one-dimensional variables)
            if first_variable.dimensions == 1:
                (spatial_var_name, spatial_var_value) = self.get_spatial_var(
                    variable_tuple, first_variable, "first"
                )
                self.spatial_variable_dict[variable_tuple] = {
                    spatial_var_name: spatial_var_value
                }
                self.first_dimensional_spatial_variable[variable_tuple] = (
                    spatial_var_value * self.spatial_factor
                )

            elif first_variable.dimensions == 2:
                # Don't allow 2D variables if there are multiple solutions
                if len(variables) > 1:
                    raise NotImplementedError(
                        "Cannot plot 2D variables when comparing multiple solutions, "
                        "but '{}' is 2D".format(variable_tuple[0])
                    )
                # But do allow if just a single solution
                else:
                    # Add both spatial variables to the variable_tuples
                    (
                        first_spatial_var_name,
                        first_spatial_var_value,
                    ) = self.get_spatial_var(variable_tuple, first_variable, "first")
                    (
                        second_spatial_var_name,
                        second_spatial_var_value,
                    ) = self.get_spatial_var(variable_tuple, first_variable, "second")
                    self.spatial_variable_dict[variable_tuple] = {
                        first_spatial_var_name: first_spatial_var_value,
                        second_spatial_var_name: second_spatial_var_value,
                    }
                    self.first_dimensional_spatial_variable[variable_tuple] = (
                        first_spatial_var_value * self.spatial_factor
                    )
                    self.second_dimensional_spatial_variable[variable_tuple] = (
                        second_spatial_var_value * self.spatial_factor
                    )
                    # different order based on whether the domains
                    # are x-r, x-z or y-z, etc
                    if (
                        first_spatial_var_name in ("r", "R")
                        and second_spatial_var_name == "x"
                    ):
                        self.x_first_and_y_second[variable_tuple] = False
                        self.is_y_z[variable_tuple] = False
                    elif (
                        first_spatial_var_name == "y" and second_spatial_var_name == "z"
                    ):
                        self.x_first_and_y_second[variable_tuple] = True
                        self.is_y_z[variable_tuple] = True
                    else:
                        self.x_first_and_y_second[variable_tuple] = True
                        self.is_y_z[variable_tuple] = False

            # Store variables and subplot position
            self.variables[variable_tuple] = variables
            self.subplot_positions[variable_tuple] = (self.n_rows, self.n_cols, k + 1)

    def get_spatial_var(self, key, variable, dimension):
        """Return the appropriate spatial variable(s)"""

        # Extract name and dimensionless value
        # Special case for current collector, which is 2D but in a weird way (both
        # first and second variables are in the same domain, not auxiliary domain)
        if dimension == "first":
            spatial_var_name = variable.first_dimension
            spatial_var_value = variable.first_dim_pts
            domain = variable.domain[0]
        elif dimension == "second":
            spatial_var_name = variable.second_dimension
            spatial_var_value = variable.second_dim_pts
            if variable.domain[0] == "current collector":
                domain = "current collector"
            else:
                domain = variable.auxiliary_domains["secondary"][0]

        if domain == "current collector":
            domain += " {}".format(spatial_var_name)

        return spatial_var_name, spatial_var_value

    def reset_axis(self):
        """
        Reset the axis limits to the default values.
        These are calculated to fit around the minimum and maximum values of all the
        variables in each subplot
        """
        self.axis_limits = {}
        for key, variable_lists in self.variables.items():
            if variable_lists[0][0].dimensions == 0:
                x_min = self.min_t
                x_max = self.max_t
            elif variable_lists[0][0].dimensions == 1:
                x_min = self.first_dimensional_spatial_variable[key][0]
                x_max = self.first_dimensional_spatial_variable[key][-1]
            elif variable_lists[0][0].dimensions == 2:
                # different order based on whether the domains are x-r, x-z or y-z, etc
                if self.x_first_and_y_second[key] is False:
                    x_min = self.second_dimensional_spatial_variable[key][0]
                    x_max = self.second_dimensional_spatial_variable[key][-1]
                    y_min = self.first_dimensional_spatial_variable[key][0]
                    y_max = self.first_dimensional_spatial_variable[key][-1]
                else:
                    x_min = self.first_dimensional_spatial_variable[key][0]
                    x_max = self.first_dimensional_spatial_variable[key][-1]
                    y_min = self.second_dimensional_spatial_variable[key][0]
                    y_max = self.second_dimensional_spatial_variable[key][-1]

                # Create axis for contour plot
                self.axis_limits[key] = [x_min, x_max, y_min, y_max]

            # Get min and max variable values
            if self.variable_limits[key] == "fixed":
                # fixed variable limits: calculate "globlal" min and max
                spatial_vars = self.spatial_variable_dict[key]
                var_min = np.min(
                    [
                        ax_min(var(self.ts_seconds[i], **spatial_vars, warn=False))
                        for i, variable_list in enumerate(variable_lists)
                        for var in variable_list
                    ]
                )
                var_max = np.max(
                    [
                        ax_max(var(self.ts_seconds[i], **spatial_vars, warn=False))
                        for i, variable_list in enumerate(variable_lists)
                        for var in variable_list
                    ]
                )
                if np.isnan(var_min) or np.isnan(var_max):
                    raise ValueError(
                        "The variable limits are set to 'fixed' but the min and max "
                        "values are NaN"
                    )
                if var_min == var_max:
                    var_min -= 1
                    var_max += 1
            elif self.variable_limits[key] == "tight":
                # tight variable limits: axes will adjust each time
                var_min, var_max = None, None
            else:
                # user-specified axis limits
                var_min, var_max = self.variable_limits[key]

            if variable_lists[0][0].dimensions in [0, 1]:
                self.axis_limits[key] = [x_min, x_max, var_min, var_max]
            else:
                self.variable_limits[key] = (var_min, var_max)
            if (
                var_min is not None
                and var_max is not None
                and (np.isnan(var_min) or np.isnan(var_max))
            ):  # pragma: no cover
                raise ValueError(f"Axis limits cannot be NaN for variables '{key}'")

    def plot(self, t, dynamic=False):
        """Produces a quick plot with the internal states at time t.

        Parameters
        ----------
        t : float
            Dimensional time (in 'time_units') at which to plot.
        """

        import matplotlib.pyplot as plt
        import matplotlib.gridspec as gridspec
        from matplotlib import cm, colors

        t_in_seconds = t * self.time_scaling_factor
        self.fig = plt.figure(figsize=self.figsize)

        self.gridspec = gridspec.GridSpec(self.n_rows, self.n_cols)
        self.plots = {}
        self.time_lines = {}
        self.colorbars = {}
        self.axes = []

        # initialize empty handles, to be created only if the appropriate plots are made
        solution_handles = []

        for k, (key, variable_lists) in enumerate(self.variables.items()):
            ax = self.fig.add_subplot(self.gridspec[k])
            self.axes.append(ax)
            x_min, x_max, y_min, y_max = self.axis_limits[key]
            ax.set_xlim(x_min, x_max)
            if y_min is not None and y_max is not None:
                ax.set_ylim(y_min, y_max)
            ax.xaxis.set_major_locator(plt.MaxNLocator(3))
            self.plots[key] = defaultdict(dict)
            variable_handles = []
            # Set labels for the first subplot only (avoid repetition)
            if variable_lists[0][0].dimensions == 0:
                # 0D plot: plot as a function of time, indicating time t with a line
                ax.set_xlabel("Time [{}]".format(self.time_unit))
                for i, variable_list in enumerate(variable_lists):
                    for j, variable in enumerate(variable_list):
                        if len(variable_list) == 1:
                            # single variable -> use linestyle to differentiate model
                            linestyle = self.linestyles[i]
                        else:
                            # multiple variables -> use linestyle to differentiate
                            # variables (color differentiates models)
                            linestyle = self.linestyles[j]
                        full_t = self.ts_seconds[i]
                        (self.plots[key][i][j],) = ax.plot(
                            full_t / self.time_scaling_factor,
                            variable(full_t, warn=False),
                            color=self.colors[i],
                            linestyle=linestyle,
                        )
                        variable_handles.append(self.plots[key][0][j])
                    solution_handles.append(self.plots[key][i][0])
                y_min, y_max = ax.get_ylim()
                ax.set_ylim(y_min, y_max)
                (self.time_lines[key],) = ax.plot(
                    [
                        t_in_seconds / self.time_scaling_factor,
                        t_in_seconds / self.time_scaling_factor,
                    ],
                    [y_min, y_max],
                    "k--",
                    lw=1.5,
                )
            elif variable_lists[0][0].dimensions == 1:
                # 1D plot: plot as a function of x at time t
                # Read dictionary of spatial variables
                spatial_vars = self.spatial_variable_dict[key]
                spatial_var_name = list(spatial_vars.keys())[0]
                ax.set_xlabel(
                    "{} [{}]".format(spatial_var_name, self.spatial_unit),
                )
                for i, variable_list in enumerate(variable_lists):
                    for j, variable in enumerate(variable_list):
                        if len(variable_list) == 1:
                            # single variable -> use linestyle to differentiate model
                            linestyle = self.linestyles[i]
                        else:
                            # multiple variables -> use linestyle to differentiate
                            # variables (color differentiates models)
                            linestyle = self.linestyles[j]
                        (self.plots[key][i][j],) = ax.plot(
                            self.first_dimensional_spatial_variable[key],
                            variable(t_in_seconds, **spatial_vars, warn=False),
                            color=self.colors[i],
                            linestyle=linestyle,
                            zorder=10,
                        )
                        variable_handles.append(self.plots[key][0][j])
                    solution_handles.append(self.plots[key][i][0])
                # add lines for boundaries between subdomains
                for boundary in variable_lists[0][0].internal_boundaries:
                    boundary_scaled = boundary * self.spatial_factor
                    ax.axvline(boundary_scaled, color="0.5", lw=1, zorder=0)
            elif variable_lists[0][0].dimensions == 2:
                # Read dictionary of spatial variables
                spatial_vars = self.spatial_variable_dict[key]
                # there can only be one entry in the variable list
                variable = variable_lists[0][0]
                # different order based on whether the domains are x-r, x-z or y-z, etc
                if self.x_first_and_y_second[key] is False:
                    x_name = list(spatial_vars.keys())[1][0]
                    y_name = list(spatial_vars.keys())[0][0]
                    x = self.second_dimensional_spatial_variable[key]
                    y = self.first_dimensional_spatial_variable[key]
                    var = variable(t_in_seconds, **spatial_vars, warn=False)
                else:
                    x_name = list(spatial_vars.keys())[0][0]
                    y_name = list(spatial_vars.keys())[1][0]
                    x = self.first_dimensional_spatial_variable[key]
                    y = self.second_dimensional_spatial_variable[key]
                    var = variable(t_in_seconds, **spatial_vars, warn=False).T
                ax.set_xlabel("{} [{}]".format(x_name, self.spatial_unit))
                ax.set_ylabel("{} [{}]".format(y_name, self.spatial_unit))
                vmin, vmax = self.variable_limits[key]
                # store the plot and the var data (for testing) as cant access
                # z data from QuadMesh or QuadContourSet object
                if self.is_y_z[key] is True:
                    self.plots[key][0][0] = ax.pcolormesh(
                        x,
                        y,
                        var,
                        vmin=vmin,
                        vmax=vmax,
                    )
                else:
                    self.plots[key][0][0] = ax.contourf(
                        x, y, var, levels=100, vmin=vmin, vmax=vmax
                    )
                self.plots[key][0][1] = var
                if vmin is None and vmax is None:
                    vmin = ax_min(var)
                    vmax = ax_max(var)
                self.colorbars[key] = self.fig.colorbar(
                    cm.ScalarMappable(colors.Normalize(vmin=vmin, vmax=vmax)),
                    ax=ax,
                )
            # Set either y label or legend entries
            if len(key) == 1:
                title = split_long_string(key[0])
                ax.set_title(title, fontsize="medium")
            else:
                ax.legend(
                    variable_handles,
                    [split_long_string(s, 6) for s in key],
                    bbox_to_anchor=(0.5, 1),
                    loc="lower center",
                )

        # Set global legend
        if len(self.labels) > 1:
            fig_legend = self.fig.legend(
                solution_handles, self.labels, loc="lower right"
            )
            # Get the position of the top of the legend in relative figure units
            # There may be a better way ...
            try:
                legend_top_inches = fig_legend.get_window_extent(
                    renderer=self.fig.canvas.get_renderer()
                ).get_points()[1, 1]
                fig_height_inches = (self.fig.get_size_inches() * self.fig.dpi)[1]
                legend_top = legend_top_inches / fig_height_inches
            except AttributeError:  # pragma: no cover
                # When testing the examples we set the matplotlib backend to "Template"
                # which means that the above code doesn't work. Since this is just for
                # that particular test we can just skip it
                legend_top = 0
        else:
            legend_top = 0

        # Fix layout
        if dynamic:
            slider_top = 0.05
        else:
            slider_top = 0
        bottom = max(legend_top, slider_top)
        self.gridspec.tight_layout(self.fig, rect=[0, bottom, 1, 1])

    def dynamic_plot(self, testing=False, step=None):
        """
        Generate a dynamic plot with a slider to control the time.

        Parameters
        ----------
        step : float
            For notebook mode, size of steps to allow in the slider. Defaults to 1/100th
            of the total time.
        testing : bool
            Whether to actually make the plot (turned off for unit tests)

        """
        if pybamm.is_notebook():  # pragma: no cover
            import ipywidgets as widgets

            step = step or self.max_t / 100
            widgets.interact(
                lambda t: self.plot(t, dynamic=False),
                t=widgets.FloatSlider(
                    min=self.min_t, max=self.max_t, step=step, value=self.min_t
                ),
                continuous_update=False,
            )
        else:
            import matplotlib.pyplot as plt
            from matplotlib.widgets import Slider

            # create an initial plot at time self.min_t
            self.plot(self.min_t, dynamic=True)

            axcolor = "lightgoldenrodyellow"
            ax_slider = plt.axes([0.315, 0.02, 0.37, 0.03], facecolor=axcolor)
            self.slider = Slider(
                ax_slider,
                "Time [{}]".format(self.time_unit),
                self.min_t,
                self.max_t,
                valinit=self.min_t,
                color="#1f77b4",
            )
            self.slider.on_changed(self.slider_update)

            if not testing:  # pragma: no cover
                plt.show()

    def slider_update(self, t):
        """
        Update the plot in self.plot() with values at new time
        """
        from matplotlib import cm, colors

        time_in_seconds = t * self.time_scaling_factor
        for k, (key, plot) in enumerate(self.plots.items()):
            ax = self.axes[k]
            if self.variables[key][0][0].dimensions == 0:
                self.time_lines[key].set_xdata([t])
            elif self.variables[key][0][0].dimensions == 1:
                var_min = np.inf
                var_max = -np.inf
                for i, variable_lists in enumerate(self.variables[key]):
                    for j, variable in enumerate(variable_lists):
                        var = variable(
                            time_in_seconds,
                            **self.spatial_variable_dict[key],
                            warn=False,
                        )
                        plot[i][j].set_ydata(var)
                        var_min = min(var_min, ax_min(var))
                        var_max = max(var_max, ax_max(var))
                # update boundaries between subdomains
                y_min, y_max = self.axis_limits[key][2:]
                if y_min is None and y_max is None:
                    ax.set_ylim(var_min, var_max)
            elif self.variables[key][0][0].dimensions == 2:
                # 2D plot: plot as a function of x and y at time t
                # Read dictionary of spatial variables
                spatial_vars = self.spatial_variable_dict[key]
                # there can only be one entry in the variable list
                variable = self.variables[key][0][0]
                vmin, vmax = self.variable_limits[key]
                if self.x_first_and_y_second[key] is False:
                    x = self.second_dimensional_spatial_variable[key]
                    y = self.first_dimensional_spatial_variable[key]
                    var = variable(time_in_seconds, **spatial_vars, warn=False)
                else:
                    x = self.first_dimensional_spatial_variable[key]
                    y = self.second_dimensional_spatial_variable[key]
                    var = variable(time_in_seconds, **spatial_vars, warn=False).T
                # store the plot and the var data (for testing) as cant access
                # z data from QuadMesh or QuadContourSet object
                if self.is_y_z[key] is True:
                    self.plots[key][0][0] = ax.pcolormesh(
                        x,
                        y,
                        var,
                        vmin=vmin,
                        vmax=vmax,
                    )
                else:
                    self.plots[key][0][0] = ax.contourf(
                        x, y, var, levels=100, vmin=vmin, vmax=vmax
                    )
                self.plots[key][0][1] = var
                if (vmin, vmax) == (None, None):
                    vmin = ax_min(var)
                    vmax = ax_max(var)
                    cb = self.colorbars[key]
                    cb.update_normal(
                        cm.ScalarMappable(colors.Normalize(vmin=vmin, vmax=vmax))
                    )

        self.fig.canvas.draw_idle()

    def create_gif(self, number_of_images=80, duration=0.1, output_filename="plot.gif"):
        """
        Generates x plots over a time span of max_t - min_t and compiles them to create
        a GIF.

        Parameters
        ----------
        number_of_images : int (optional)
            Number of images/plots to be compiled for a GIF.
        duration : float (optional)
            Duration of visibility of a single image/plot in the created GIF.
        output_filename : str (optional)
            Name of the generated GIF file.

        """
        import imageio
        import matplotlib.pyplot as plt

        # time stamps at which the images/plots will be created
        time_array = np.linspace(self.min_t, self.max_t, num=number_of_images)
        images = []

        # create images/plots
        for val in time_array:
            self.plot(val)
            images.append("plot" + str(val) + ".png")
            self.fig.savefig("plot" + str(val) + ".png", dpi=300)
            plt.close()

        # compile the images/plots to create a GIF
        with imageio.get_writer(output_filename, mode="I", duration=duration) as writer:
            for image in images:
                writer.append_data(imageio.imread(image))

        # remove the generated images
        for image in images:
            os.remove(image)<|MERGE_RESOLUTION|>--- conflicted
+++ resolved
@@ -143,45 +143,12 @@
 
         # Default output variables for lead-acid and lithium-ion
         if output_variables is None:
-<<<<<<< HEAD
-            if isinstance(models[0], pybamm.lithium_ion.BaseModel):
-                if models[0].half_cell:
-                    output_variables = [
-                        "Electrolyte concentration [mol.m-3]",
-                        "Positive particle surface concentration [mol.m-3]",
-                        "Current [A]",
-                        "Electrolyte potential [V]",
-                        "Positive electrode potential [V]",
-                        "Terminal voltage [V]",
-                    ]
-                else:
-                    output_variables = [
-                        "Negative particle surface concentration [mol.m-3]",
-                        "Electrolyte concentration [mol.m-3]",
-                        "Positive particle surface concentration [mol.m-3]",
-                        "Current [A]",
-                        "Negative electrode potential [V]",
-                        "Electrolyte potential [V]",
-                        "Positive electrode potential [V]",
-                        "Terminal voltage [V]",
-                    ]
-            elif isinstance(models[0], pybamm.lead_acid.BaseModel):
-                output_variables = [
-                    "Interfacial current density [A.m-2]",
-                    "Electrolyte concentration [mol.m-3]",
-                    "Current [A]",
-                    "Porosity",
-                    "Electrolyte potential [V]",
-                    "Terminal voltage [V]",
-                ]
-=======
             output_variables = models[0].default_quick_plot_variables
             # raise error if still None
             if output_variables is None:
                 raise ValueError(
                     f"No default output variables provided for {models[0].name}"
                 )
->>>>>>> 77f71696
 
         self.n_rows = n_rows or int(
             len(output_variables) // np.sqrt(len(output_variables))
