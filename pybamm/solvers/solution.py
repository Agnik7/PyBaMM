--- conflicted
+++ resolved
@@ -138,19 +138,11 @@
         if copy_this is None:
             self.set_up_time = None
             self.solve_time = None
-<<<<<<< HEAD
-=======
             self.integration_time = None
-            self.has_symbolic_inputs = False
->>>>>>> d3b1cca7
         else:
             self.set_up_time = copy_this.set_up_time
             self.solve_time = copy_this.solve_time
-<<<<<<< HEAD
-=======
             self.integration_time = copy_this.integration_time
-            self.has_symbolic_inputs = copy_this.has_symbolic_inputs
->>>>>>> d3b1cca7
 
         # initiaize empty variables and data
         self._variables = pybamm.FuzzyDict()
