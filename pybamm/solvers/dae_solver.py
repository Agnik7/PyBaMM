--- conflicted
+++ resolved
@@ -62,17 +62,14 @@
             rhs, algebraic, model.concatenated_initial_conditions
         )
 
-<<<<<<< HEAD
         self.t, self.y = self.integrate(
             residuals,
             y0,
             t_eval,
+            events=events,
             mass_matrix=model.mass_matrix.entries,
             jacobian=model.jacobian,
         )
-=======
-        self.t, self.y = self.integrate(residuals, y0, t_eval, events=events)
->>>>>>> 36ec8ac5
 
     def calculate_consistent_initial_conditions(self, rhs, algebraic, y0_guess):
         """
