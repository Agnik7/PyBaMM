--- conflicted
+++ resolved
@@ -119,43 +119,13 @@
                 name: pybamm.EvaluatorPython(event) for name, event in events.items()
             }
 
-<<<<<<< HEAD
-        # Create function to evaluate rhs
-        def dydt(t, y):
-            pybamm.logger.debug("Evaluating RHS for {} at t={}".format(model.name, t))
-            y = y[:, np.newaxis]
-            y = self.add_external(y)
-            dy = concatenated_rhs.evaluate(t, y, known_evals={})[0]
-            return dy[:, 0]
-
         # Create event-dependent function to evaluate events
-        def event_fun(event):
-            def eval_event(t, y):
-                y = y[:, np.newaxis]
-                y = self.add_external(y)
-                return event.evaluate(t, y)
-
-            return eval_event
-
-        event_funs = [event_fun(event) for event in events.values()]
+        def get_event_class(event):
+            return EvalEvent(event.evaluate, self.y_pad, self.y_ext)
 
         # Create function to evaluate jacobian
         if jac_rhs is not None:
-
-            def jacobian(t, y):
-                y = y[:, np.newaxis]
-                y = self.add_external(y)
-                return jac_rhs.evaluate(t, y, known_evals={})[0]
-
-=======
-        # Create event-dependent function to evaluate events
-        def get_event_class(event):
-            return EvalEvent(event.evaluate)
-
-        # Create function to evaluate jacobian
-        if jac_rhs is not None:
-            jacobian = Jacobian(jac_rhs.evaluate)
->>>>>>> 68539d35
+            jacobian = Jacobian(jac_rhs.evaluate, self.y_pad, self.y_ext)
         else:
             jacobian = None
 
@@ -214,34 +184,10 @@
             "rhs", [t_casadi, y_casadi_w_ext], [concatenated_rhs]
         )
 
-<<<<<<< HEAD
-        def dydt(t, y):
-            pybamm.logger.debug("Evaluating RHS for {} at t={}".format(model.name, t))
-            y = y[:, np.newaxis]
-            y = self.add_external(y)
-            dy = concatenated_rhs_fn(t, y).full()
-            return dy[:, 0]
-
-        # Create event-dependent function to evaluate events
-        def event_fun(event):
-            casadi_event_fn = casadi.Function(
-                "event", [t_casadi, y_casadi_w_ext], [event]
-            )
-
-            def eval_event(t, y):
-                y = y[:, np.newaxis]
-                y = self.add_external(y)
-                return casadi_event_fn(t, y)
-
-            return eval_event
-
-        event_funs = [event_fun(event) for event in casadi_events.values()]
-=======
         # Create event-dependent function to evaluate events
         def get_event_class(event):
             casadi_event_fn = casadi.Function("event", [t_casadi, y_casadi], [event])
-            return EvalEvent(casadi_event_fn)
->>>>>>> 68539d35
+            return EvalEvent(casadi_event_fn, self.y_pad, self.y_ext)
 
         # Create function to evaluate jacobian
         if model.use_jacobian:
@@ -250,15 +196,8 @@
             casadi_jac_fn = casadi.Function(
                 "jacobian", [t_casadi, y_casadi_w_ext], [casadi_jac]
             )
-<<<<<<< HEAD
-
-            def jacobian(t, y):
-                y = y[:, np.newaxis]
-                y = self.add_external(y)
-                return casadi_jac_fn(t, y)
-=======
-            jacobian = JacobianCasadi(casadi_jac_fn)
->>>>>>> 68539d35
+
+            jacobian = JacobianCasadi(casadi_jac_fn, self.y_pad, self.y_ext)
 
         else:
             jacobian = None
@@ -296,18 +235,19 @@
 
 
 # Set up caller classes outside of the solver object to allow pickling
-
-
 class Dydt:
     "Returns information about time derivatives at time t and state y"
 
-    def __init__(self, model, concatenated_rhs_fn):
+    def __init__(self, model, concatenated_rhs_fn, y_pad, y_ext):
         self.model = model
         self.concatenated_rhs_fn = concatenated_rhs_fn
+        self.y_pad = y_pad
+        self.y_ext = y_ext
 
     def __call__(self, t, y):
         pybamm.logger.debug("Evaluating RHS for {} at t={}".format(self.model.name, t))
         y = y[:, np.newaxis]
+        y = add_external(y, self.y_pad, self.y_ext)
         dy = self.concatenated_rhs_fn(t, y, known_evals={})[0]
         return dy[:, 0]
 
@@ -315,8 +255,18 @@
 class DydtCasadi(Dydt):
     "Returns information about time derivatives at time t and state y, with CasADi"
 
+    def __init__(self, y_pad, y_ext):
+        self.y_pad = y_pad
+        self.y_ext = y_ext
+
+    def set_pad_ext(self, y_pad, y_ext):
+        self.y_pad = y_pad
+        self.y_ext = y_ext
+
     def __call__(self, t, y):
         pybamm.logger.debug("Evaluating RHS for {} at t={}".format(self.model.name, t))
+        y = y[:, np.newaxis]
+        y = add_external(y, self.y_pad, self.y_ext)
         dy = self.concatenated_rhs_fn(t, y).full()
         return dy[:, 0]
 
@@ -324,25 +274,61 @@
 class EvalEvent:
     "Returns information about events at time t and state y"
 
-    def __init__(self, event_fn):
+    def __init__(self, event_fn, y_pad, y_ext):
         self.event_fn = event_fn
-
-    def __call__(self, t, y):
+        self.y_pad = y_pad
+        self.y_ext = y_ext
+
+    def set_pad_ext(self, y_pad, y_ext):
+        self.y_pad = y_pad
+        self.y_ext = y_ext
+
+    def __call__(self, t, y):
+        y = y[:, np.newaxis]
+        y = add_external(y, self.y_pad, self.y_ext)
         return self.event_fn(t, y)
 
 
 class Jacobian:
     "Returns information about the jacobian at time t and state y"
 
-    def __init__(self, jac_fn):
+    def __init__(self, jac_fn, y_pad, y_ext):
         self.jac_fn = jac_fn
-
-    def __call__(self, t, y):
+        self.y_pad = y_pad
+        self.y_ext = y_ext
+
+    def set_pad_ext(self, y_pad, y_ext):
+        self.y_pad = y_pad
+        self.y_ext = y_ext
+
+    def __call__(self, t, y):
+        y = y[:, np.newaxis]
+        y = add_external(y, self.y_pad, self.y_ext)
         return self.jac_fn(t, y, known_evals={})[0]
 
 
 class JacobianCasadi(Jacobian):
     "Returns information about the jacobian at time t and state y, with CasADi"
 
-    def __call__(self, t, y):
-        return self.jac_fn(t, y)+    def __init__(self, y_pad, y_ext):
+        self.y_pad = y_pad
+        self.y_ext = y_ext
+
+    def set_pad_ext(self, y_pad, y_ext):
+        self.y_pad = y_pad
+        self.y_ext = y_ext
+
+    def __call__(self, t, y):
+        y = y[:, np.newaxis]
+        y = add_external(y, self.y_pad, self.y_ext)
+        return self.jac_fn(t, y)
+
+
+def add_external(y, y_pad, y_ext):
+    """
+    Pad the state vector and then add the external variables so that
+    it is of the correct shape for evaluate
+    """
+    if y_pad is not None and y_ext is not None:
+        y = np.concatenate([y, y_pad]) + y_ext
+    return y