--- conflicted
+++ resolved
@@ -58,13 +58,9 @@
 Additional supporting material can be found
 [here](https://github.com/pybamm-team/pybamm-supporting-material/).
 
-<<<<<<< HEAD
-For further examples, see the list of repositories that use PyBaMM [here](https://github.com/pybamm-team/pybamm-example-results).
-=======
 Note that the examples on the default `develop` branch are tested on the latest `develop` commit. This may sometimes cause errors when running the examples on the pybamm pip package, which is synced to the `main` branch. You can switch to the `main` branch on github to see the version of the examples that is compatible with the latest pip release.
 
 <!-- For further examples, see the list of repositories that use PyBaMM [here](https://github.com/pybamm-team/pybamm-example-results). -->
->>>>>>> 15a71cc2
 
 ## 🚀 Installing PyBaMM
 
