ci:
  autoupdate_commit_msg: "chore: update pre-commit hooks"
  autofix_commit_msg: "style: pre-commit fixes"

repos:
  - repo: https://github.com/psf/black
    rev: 23.3.0
    hooks:
      - id: black

  - repo: https://github.com/astral-sh/ruff-pre-commit
<<<<<<< HEAD
    rev: "v0.0.275"
=======
    rev: "v0.0.276"
>>>>>>> f74c32c2
    hooks:
      - id: ruff
        args: [--ignore=E741, --exclude=__init__.py]<|MERGE_RESOLUTION|>--- conflicted
+++ resolved
@@ -9,11 +9,7 @@
       - id: black
 
   - repo: https://github.com/astral-sh/ruff-pre-commit
-<<<<<<< HEAD
-    rev: "v0.0.275"
-=======
     rev: "v0.0.276"
->>>>>>> f74c32c2
     hooks:
       - id: ruff
         args: [--ignore=E741, --exclude=__init__.py]