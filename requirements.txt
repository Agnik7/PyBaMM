numpy >= 1.16
scipy >= 1.3
pandas >= 0.24
anytree >= 2.4.3
autograd >= 1.2
scikit-fem >= 0.2.0
casadi >= 3.5.0
imageio>=2.9.0
<<<<<<< HEAD
jax==0.2.12
jaxlib==0.1.70
julia>=0.5.6
=======
>>>>>>> 375fd53e
jupyter  # For example notebooks
pybtex
sympy==1.9
# Note: Matplotlib is loaded for debug plots but to ensure pybamm runs
# on systems without an attached display it should never be imported
# outside of plot() methods.
# Should not be imported
matplotlib >= 2.0
#<|MERGE_RESOLUTION|>--- conflicted
+++ resolved
@@ -6,12 +6,7 @@
 scikit-fem >= 0.2.0
 casadi >= 3.5.0
 imageio>=2.9.0
-<<<<<<< HEAD
-jax==0.2.12
-jaxlib==0.1.70
 julia>=0.5.6
-=======
->>>>>>> 375fd53e
 jupyter  # For example notebooks
 pybtex
 sympy==1.9
