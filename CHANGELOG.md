--- conflicted
+++ resolved
@@ -18,13 +18,9 @@
 
 ## Bug fixes
 
-<<<<<<< HEAD
--   Raise error if saving to MATLAB with variable names that MATLAB can't read, and give option of providing alternative variable names ([#1206](https://github.com/pybamm-team/PyBaMM/pull/1206))
-=======
 -   Fix bug that was slowing down creation of the EC reaction SEI submodel ([#1227](https://github.com/pybamm-team/PyBaMM/pull/1227))
 -   Add missing separator thermal parameters for the Ecker parameter set ([#1226](https://github.com/pybamm-team/PyBaMM/pull/1226))
--   Raise error if saving to matlab with variable names that matlab can't read, and give option of providing alternative variable names ([#1206](https://github.com/pybamm-team/PyBaMM/pull/1206))
->>>>>>> d24bd41d
+-   Raise error if saving to MATLAB with variable names that MATLAB can't read, and give option of providing alternative variable names ([#1206](https://github.com/pybamm-team/PyBaMM/pull/1206))
 -   Raise error if the boundary condition at the origin in a spherical domain is other than no-flux ([#1175](https://github.com/pybamm-team/PyBaMM/pull/1175))
 -   Fix boundary conditions at r = 0 for Creating Models notebooks ([#1173](https://github.com/pybamm-team/PyBaMM/pull/1173))
 
