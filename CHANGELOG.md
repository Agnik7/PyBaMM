# [Unreleased](https://github.com/pybamm-team/PyBaMM/)

## Features

-   Added "Discharge energy [W.h]", which is the integral of the power in Watts, as an optional output. Set the option "calculate discharge energy" to "true" to get this output ("false" by default, since it can slow down some of the simple models) ([#1969](https://github.com/pybamm-team/PyBaMM/pull/1969)))
-   Added an option "calculate heat source for isothermal models" to choose whether or not the heat generation terms are computed when running models with the option `thermal="isothermal"`  ([#1958](https://github.com/pybamm-team/PyBaMM/pull/1958))

## Bug fixes

<<<<<<< HEAD
=======
-   Fixed a bug in the eSOH variable calculation when OCV is given as data ([#1975](https://github.com/pybamm-team/PyBaMM/pull/1975))
>>>>>>> 804ea247
-   Fixed a bug where isothermal models did not compute any heat source terms ([#1958](https://github.com/pybamm-team/PyBaMM/pull/1958))

## Breaking changes

-   Dropped support for Windows 32-bit architecture ([#1964](https://github.com/pybamm-team/PyBaMM/pull/1964))

# [v22.2](https://github.com/pybamm-team/PyBaMM/tree/v22.2) - 2022-02-28

## Features

-   Isothermal models now calculate heat source terms (but the temperature remains constant). The models now also account for current collector heating when `dimensionality=0` ([#1929](https://github.com/pybamm-team/PyBaMM/pull/1929))
-   Added new models for power control and resistance control ([#1917](https://github.com/pybamm-team/PyBaMM/pull/1917))
-   Initial concentrations can now be provided as a function of `r` as well as `x` ([#1866](https://github.com/pybamm-team/PyBaMM/pull/1866))

## Bug fixes

-   Fixed a bug where thermal submodels could not be used with half-cells ([#1929](https://github.com/pybamm-team/PyBaMM/pull/1929))
-   Parameters can now be imported from a directory having "pybamm" in its name ([#1919](https://github.com/pybamm-team/PyBaMM/pull/1919))
-   `scikit.odes` and `SUNDIALS` can now be installed using `pybamm_install_odes` ([#1916](https://github.com/pybamm-team/PyBaMM/pull/1916))

## Breaking changes

-   The `domain` setter and `auxiliary_domains` getter have been deprecated, `domains` setter/getter should be used instead. The `domain` getter is still active. We now recommend creating symbols with `domains={...}` instead of `domain=..., auxiliary_domains={...}`, but the latter is not yet deprecated ([#1866](https://github.com/pybamm-team/PyBaMM/pull/1866))

# [v22.1](https://github.com/pybamm-team/PyBaMM/tree/v22.1) - 2022-01-31

## Features

-   Half-cell models can now be run with "surface form" ([#1913](https://github.com/pybamm-team/PyBaMM/pull/1913))
-   Added option for different kinetics on anode and cathode ([#1913](https://github.com/pybamm-team/PyBaMM/pull/1913))
-   Allow `pybamm.Solution.save_data()` to return a string if filename is None, and added json to_format option ([#1909](https://github.com/pybamm-team/PyBaMM/pull/1909))
-   Added an option to force install compatible versions of jax and jaxlib if already installed using CLI ([#1881](https://github.com/pybamm-team/PyBaMM/pull/1881))

## Optimizations

-   The `Symbol` nodes no longer subclasses `anytree.NodeMixIn`. This removes some checks that were not really needed ([#1912](https://github.com/pybamm-team/PyBaMM/pull/1912))

## Bug fixes

-   Parameters can now be imported from any given path in `Windows` ([#1900](https://github.com/pybamm-team/PyBaMM/pull/1900))
-   Fixed initial conditions for the EC SEI model ([#1895](https://github.com/pybamm-team/PyBaMM/pull/1895))
-   Fixed issue in extraction of sensitivites ([#1894](https://github.com/pybamm-team/PyBaMM/pull/1894))

# [v21.12](https://github.com/pybamm-team/PyBaMM/tree/v21.11) - 2021-12-29

## Features

-   Added new kinetics models for asymmetric Butler-Volmer, linear kinetics, and Marcus-Hush-Chidsey ([#1858](https://github.com/pybamm-team/PyBaMM/pull/1858))
-   Experiments can be set to terminate when a voltage is reached (across all steps) ([#1832](https://github.com/pybamm-team/PyBaMM/pull/1832))
-   Added cylindrical geometry and finite volume method ([#1824](https://github.com/pybamm-team/PyBaMM/pull/1824))

## Bug fixes
-   `PyBaMM` is now importable in `Linux` systems where `jax` is already installed ([#1874](https://github.com/pybamm-team/PyBaMM/pull/1874))
-   Simulations with drive cycles now support `initial_soc` ([#1842](https://github.com/pybamm-team/PyBaMM/pull/1842))
-   Fixed bug in expression tree simplification ([#1831](https://github.com/pybamm-team/PyBaMM/pull/1831))
-   Solid tortuosity is now correctly calculated with Bruggeman coefficient of the respective electrode ([#1773](https://github.com/pybamm-team/PyBaMM/pull/1773))

# [v21.11](https://github.com/pybamm-team/PyBaMM/tree/v21.11) - 2021-11-30

## Features

-   The name of a parameter set can be passed to `ParameterValues` as a string, e.g. `ParameterValues("Chen2020")` ([#1822](https://github.com/pybamm-team/PyBaMM/pull/1822))
-   Added submodels for interface utilisation ([#1821](https://github.com/pybamm-team/PyBaMM/pull/1821))
-   Reformatted SEI growth models into a single submodel with conditionals ([#1808](https://github.com/pybamm-team/PyBaMM/pull/1808))
-   Stress-induced diffusion is now a separate model option instead of being automatically included when using the particle mechanics submodels ([#1797](https://github.com/pybamm-team/PyBaMM/pull/1797))
-   `Experiment`s with drive cycles can be solved ([#1793](https://github.com/pybamm-team/PyBaMM/pull/1793))
-   Added surface area to volume ratio as a factor to the SEI equations ([#1790](https://github.com/pybamm-team/PyBaMM/pull/1790))
-   Half-cell SPM and SPMe have been implemented ([#1731](https://github.com/pybamm-team/PyBaMM/pull/1731))

## Bug fixes

-   Fixed `sympy` operators for `Arctan` and `Exponential` ([#1786](https://github.com/pybamm-team/PyBaMM/pull/1786))
-   Fixed finite volume discretization in spherical polar coordinates ([#1782](https://github.com/pybamm-team/PyBaMM/pull/1782))
-   Fixed bug when using `Experiment` with a pouch cell model ([#1707](https://github.com/pybamm-team/PyBaMM/pull/1707))
-   Fixed bug when using `Experiment` with a plating model ([#1707](https://github.com/pybamm-team/PyBaMM/pull/1707))
-   Fixed hack for potentials in the SPMe model ([#1707](https://github.com/pybamm-team/PyBaMM/pull/1707))

## Breaking changes

-   The `chemistry` keyword argument in `ParameterValues` has been deprecated. Use `ParameterValues(chem)` instead of `ParameterValues(chemistry=chem)` ([#1822](https://github.com/pybamm-team/PyBaMM/pull/1822))
-   Raise error when trying to convert an `Interpolant` with the "pchip" interpolator to CasADI ([#1791](https://github.com/pybamm-team/PyBaMM/pull/1791))
-   Raise error if `Concatenation` is used directly with `Variable` objects (`concatenation` should be used instead) ([#1789](https://github.com/pybamm-team/PyBaMM/pull/1789))
-   Made jax, jaxlib and the PyBaMM JaxSolver optional ([#1767](https://github.com/pybamm-team/PyBaMM/pull/1767), [#1803](https://github.com/pybamm-team/PyBaMM/pull/1803))

# [v21.10](https://github.com/pybamm-team/PyBaMM/tree/v21.10) - 2021-10-31

## Features

-   Summary variables can now be user-determined ([#1760](https://github.com/pybamm-team/PyBaMM/pull/1760))
-   Added `all_first_states` to the `Solution` object for a simulation with experiment ([#1759](https://github.com/pybamm-team/PyBaMM/pull/1759))
-   Added a new method (`create_gif`) in `QuickPlot`, `Simulation` and `BatchStudy` to create a GIF of a simulation ([#1754](https://github.com/pybamm-team/PyBaMM/pull/1754))
-   Added more examples for the `BatchStudy` class ([#1747](https://github.com/pybamm-team/PyBaMM/pull/1747))
-   SEI models can now be included in the half-cell model ([#1705](https://github.com/pybamm-team/PyBaMM/pull/1705))

## Bug fixes

-   Half-cell model and lead-acid models can now be simulated with `Experiment`s ([#1759](https://github.com/pybamm-team/PyBaMM/pull/1759))
-   Removed in-place modification of the solution objects by `QuickPlot` ([#1747](https://github.com/pybamm-team/PyBaMM/pull/1747))
-   Fixed vector-vector multiplication bug that was causing errors in the SPM with constant voltage or power ([#1735](https://github.com/pybamm-team/PyBaMM/pull/1735))

# [v21.9](https://github.com/pybamm-team/PyBaMM/tree/v21.9) - 2021-09-30

## Features

-   Added thermal parameters (thermal conductivity, specific heat, etc.) to the `Ecker2015` parameter set from Zhao et al. (2018) and Hales et al. (2019) ([#1683](https://github.com/pybamm-team/PyBaMM/pull/1683))
-   Added `plot_summary_variables` to plot and compare summary variables ([#1678](https://github.com/pybamm-team/PyBaMM/pull/1678))
-   The DFN model can now be used directly (instead of `BasicDFNHalfCell`) to simulate a half-cell ([#1600](https://github.com/pybamm-team/PyBaMM/pull/1600))

## Breaking changes

-   Dropped support for Python 3.6 ([#1696](https://github.com/pybamm-team/PyBaMM/pull/1696))
-   The substring 'negative electrode' has been removed from variables related to SEI and lithium plating (e.g. 'Total negative electrode SEI thickness [m]' replaced by 'Total SEI thickness [m]') ([#1654](https://github.com/pybamm-team/PyBaMM/pull/1654))

# [v21.08](https://github.com/pybamm-team/PyBaMM/tree/v21.08) - 2021-08-26

This release introduces:
- the switch to calendar versioning: from now on we will use year.month version number
- sensitivity analysis of solutions with respect to input parameters
- several new models, including many-particle and state-of-health models
- improvement on how CasADI solver's handle events, including a new "fast with events" mode
- several other new features, optimizations, and bug fixes, summarized below

## Features

-   Added submodels and functionality for particle-size distributions in the DFN model, including an
example notebook ([#1602](https://github.com/pybamm-team/PyBaMM/pull/1602))
-   Added UDDS and WLTC drive cycles  ([#1601](https://github.com/pybamm-team/PyBaMM/pull/1601))
-   Added LG M50 (NMC811 and graphite + SiOx) parameter set from O'Regan 2021 ([#1594](https://github.com/pybamm-team/PyBaMM/pull/1594))
-   `pybamm.base_solver.solve` function can take a list of input parameters to calculate the sensitivities of the solution with respect to. Alternatively, it can be set  to `True` to calculate the sensitivities for all input parameters ([#1552](https://github.com/pybamm-team/PyBaMM/pull/1552))
-   Added capability for `quaternary` domains (in addition to `primary`, `secondary` and `tertiary`), increasing the maximum number of domains that a `Symbol` can have to 4. ([#1580](https://github.com/pybamm-team/PyBaMM/pull/1580))
-   Tabs can now be placed at the bottom of the cell in 1+1D thermal models ([#1581](https://github.com/pybamm-team/PyBaMM/pull/1581))
-   Added temperature dependence on electrode electronic conductivity ([#1570](https://github.com/pybamm-team/PyBaMM/pull/1570))
-   `pybamm.base_solver.solve` function can take a list of input parameters to calculate the sensitivities of the solution with respect to. Alternatively, it can be set  to `True` to calculate the sensitivities for all input parameters ([#1552](https://github.com/pybamm-team/PyBaMM/pull/1552))
-   Added a new lithium-ion model `MPM` or Many-Particle Model, with a distribution of particle sizes in each electrode. ([#1529](https://github.com/pybamm-team/PyBaMM/pull/1529))
-   Added 2 new submodels for lithium transport in a size distribution of electrode particles: Fickian diffusion (`FickianSingleSizeDistribution`) and uniform concentration profile (`FastSingleSizeDistribution`). ([#1529](https://github.com/pybamm-team/PyBaMM/pull/1529))
-   Added a "particle size" domain to the default lithium-ion geometry, including plotting capabilities (`QuickPlot`) and processing of variables (`ProcessedVariable`). ([#1529](https://github.com/pybamm-team/PyBaMM/pull/1529))
-   Added fitted expressions for OCPs for the Chen2020 parameter set ([#1526](https://github.com/pybamm-team/PyBaMM/pull/1497))
-   Added `initial_soc` argument to `Simualtion.solve` for specifying the initial SOC when solving a model ([#1512](https://github.com/pybamm-team/PyBaMM/pull/1512))
-   Added `print_name` to some symbols ([#1495](https://github.com/pybamm-team/PyBaMM/pull/1495), [#1497](https://github.com/pybamm-team/PyBaMM/pull/1497))
-   Added Base Parameters class and SymPy in dependencies ([#1495](https://github.com/pybamm-team/PyBaMM/pull/1495))
-   Added a new "reaction-driven" model for LAM from Reniers et al (2019) ([#1490](https://github.com/pybamm-team/PyBaMM/pull/1490))
-   Some features ("loss of active material" and "particle mechanics") can now be specified separately for the negative electrode and positive electrode by passing a 2-tuple ([#1490](https://github.com/pybamm-team/PyBaMM/pull/1490))
-   `plot` and `plot2D` now take and return a matplotlib Axis to allow for easier customization ([#1472](https://github.com/pybamm-team/PyBaMM/pull/1472))
-   `ParameterValues.evaluate` can now return arrays to allow function parameters to be easily evaluated ([#1472](https://github.com/pybamm-team/PyBaMM/pull/1472))
-   Added option to save only specific cycle numbers when simulating an `Experiment` ([#1459](https://github.com/pybamm-team/PyBaMM/pull/1459))
-   Added capacity-based termination conditions when simulating an `Experiment` ([#1459](https://github.com/pybamm-team/PyBaMM/pull/1459))
-   Added "summary variables" to track degradation over several cycles ([#1459](https://github.com/pybamm-team/PyBaMM/pull/1459))
-   Added `ElectrodeSOH` model for calculating capacities and stoichiometric limits ([#1459](https://github.com/pybamm-team/PyBaMM/pull/1459))
-   Added Batch Study class ([#1455](https://github.com/pybamm-team/PyBaMM/pull/1455))
-   Added `ConcatenationVariable`, which is automatically created when variables are concatenated ([#1453](https://github.com/pybamm-team/PyBaMM/pull/1453))
-   Added "fast with events" mode for the CasADi solver, which solves a model and finds events more efficiently than "safe" mode. As of PR #1450 this feature is still being tested and "safe" mode remains the default ([#1450](https://github.com/pybamm-team/PyBaMM/pull/1450))

## Optimizations

-   Models that mostly use x-averaged quantities (SPM and SPMe) now use x-averaged degradation models ([#1490](https://github.com/pybamm-team/PyBaMM/pull/1490))
-   Improved how the CasADi solver's "safe" mode finds events ([#1450](https://github.com/pybamm-team/PyBaMM/pull/1450))
-   Perform more automatic simplifications of the expression tree ([#1449](https://github.com/pybamm-team/PyBaMM/pull/1449))
-   Reduce time taken to hash a sparse `Matrix` object ([#1449](https://github.com/pybamm-team/PyBaMM/pull/1449))

## Bug fixes

-   Fixed bug with `load_function` ([#1675](https://github.com/pybamm-team/PyBaMM/pull/1675))
-   Updated documentation to include some previously missing functions, such as `erf` and `tanh` ([#1628](https://github.com/pybamm-team/PyBaMM/pull/1628))
-   Fixed reading citation file without closing ([#1620](https://github.com/pybamm-team/PyBaMM/pull/1620))
-   Porosity variation for SEI and plating models is calculated from the film thickness rather than from a separate ODE ([#1617](https://github.com/pybamm-team/PyBaMM/pull/1617))
-   Fixed a bug where the order of the indexing for the entries of variables discretised using FEM was incorrect ([#1556](https://github.com/pybamm-team/PyBaMM/pull/1556))
-   Fix broken module import for spyder when running a script twice ([#1555](https://github.com/pybamm-team/PyBaMM/pull/1555))
-   Fixed ElectrodeSOH model for multi-dimensional simulations ([#1548](https://github.com/pybamm-team/PyBaMM/pull/1548))
-   Removed the overly-restrictive check "each variable in the algebraic eqn keys must appear in the eqn" ([#1510](https://github.com/pybamm-team/PyBaMM/pull/1510))
-   Made parameters importable through pybamm ([#1475](https://github.com/pybamm-team/PyBaMM/pull/1475))

## Breaking changes

-   Refactored the `particle` submodel module, with the models having no size distribution now found in `particle.no_distribution`, and those with a size distribution in `particle.size_distribution`. Renamed submodels to indicate the transport model (Fickian diffusion, polynomial profile) and if they are "x-averaged". E.g., `FickianManyParticles` and `FickianSingleParticle` are now `no_distribution.FickianDiffusion` and `no_distribution.XAveragedFickianDiffusion` ([#1602](https://github.com/pybamm-team/PyBaMM/pull/1602))
-   Changed sensitivity API. Removed `ProcessedSymbolicVariable`, all sensitivity now handled within the solvers and `ProcessedVariable` ()  ([#1552](https://github.com/pybamm-team/PyBaMM/pull/1552))
-   The `Yang2017` parameter set has been removed as the complete parameter set is not publicly available in the literature ([#1577](https://github.com/pybamm-team/PyBaMM/pull/1577))
-   Changed how options are specified for the "loss of active material" and "particle cracking" submodels. "loss of active material" can now be one of "none", "stress-driven", or "reaction-driven", or a 2-tuple for different options in negative and positive electrode. Similarly "particle cracking" (now called "particle mechanics") can now be "none", "swelling only", "swelling and cracking", or a 2-tuple ([#1490](https://github.com/pybamm-team/PyBaMM/pull/1490))
-   Changed the variable in the full diffusion model from "Electrolyte concentration" to "Porosity times concentration" ([#1476](https://github.com/pybamm-team/PyBaMM/pull/1476))
-   Renamed `lithium-ion` folder to `lithium_ion` and `lead-acid` folder to `lead_acid` in parameters ([#1464](https://github.com/pybamm-team/PyBaMM/pull/1464))

# [v0.4.0](https://github.com/pybamm-team/PyBaMM/tree/v0.4.0) - 2021-03-28

This release introduces:
- several new models, including reversible and irreversible plating submodels, submodels for loss of active material, Yang et al.'s (2017) coupled SEI/plating/pore clogging model, and the Newman-Tobias model
- internal optimizations for solving models, particularly for simulating experiments, with more accurate event detection and more efficient numerical methods and post-processing
- parallel solutions of a model with different inputs
- a cleaner installation process for Mac when installing from PyPI, no longer requiring a Homebrew installation of Sundials
- improved plotting functionality, including adding a new 'voltage component' plot
- several other new features, optimizations, and bug fixes, summarized below

## Features
-   Added `NewmanTobias` li-ion battery model ([#1423](https://github.com/pybamm-team/PyBaMM/pull/1423))
-   Added `plot_voltage_components` to easily plot the component overpotentials that make up the voltage ([#1419](https://github.com/pybamm-team/PyBaMM/pull/1419))
-   Made `QuickPlot` more customizable and added an example ([#1419](https://github.com/pybamm-team/PyBaMM/pull/1419))
-   `Solution` objects can now be created by stepping *different* models ([#1408](https://github.com/pybamm-team/PyBaMM/pull/1408))
-   Added Yang et al 2017 model that couples irreversible lithium plating, SEI growth and change in porosity which produces a transition from linear to nonlinear degradation pattern of lithium-ion battery over extended cycles([#1398](https://github.com/pybamm-team/PyBaMM/pull/1398))
-   Added support for Python 3.9 and dropped support for Python 3.6. Python 3.6 may still work but is now untested ([#1370](https://github.com/pybamm-team/PyBaMM/pull/1370))
-   Added the electrolyte overpotential and Ohmic losses for full conductivity, including surface form ([#1350](https://github.com/pybamm-team/PyBaMM/pull/1350))
-   Added functionality to `Citations` to print formatted citations ([#1340](https://github.com/pybamm-team/PyBaMM/pull/1340))
-   Updated the way events are handled in `CasadiSolver` for more accurate event location ([#1328](https://github.com/pybamm-team/PyBaMM/pull/1328))
-   Added error message if initial conditions are outside the bounds of a variable ([#1326](https://github.com/pybamm-team/PyBaMM/pull/1326))
-   Added temperature dependence to density, heat capacity and thermal conductivity ([#1323](https://github.com/pybamm-team/PyBaMM/pull/1323))
-   Added temperature dependence to the transference number (`t_plus`) ([#1317](https://github.com/pybamm-team/PyBaMM/pull/1317))
-   Added new functionality for `Interpolant` ([#1312](https://github.com/pybamm-team/PyBaMM/pull/1312))
-   Added option to express experiments (and extract solutions) in terms of cycles of operating condition ([#1309](https://github.com/pybamm-team/PyBaMM/pull/1309))
-   The event time and state are now returned as part of `Solution.t` and `Solution.y` so that the event is accurately captured in the returned solution ([#1300](https://github.com/pybamm-team/PyBaMM/pull/1300))
-   Added reversible and irreversible lithium plating models ([#1287](https://github.com/pybamm-team/PyBaMM/pull/1287))
-   Reformatted the `BasicDFNHalfCell` to be consistent with the other models ([#1282](https://github.com/pybamm-team/PyBaMM/pull/1282))
-   Added option to make the total interfacial current density a state ([#1280](https://github.com/pybamm-team/PyBaMM/pull/1280))
-   Added functionality to initialize a model using the solution from another model ([#1278](https://github.com/pybamm-team/PyBaMM/pull/1278))
-   Added submodels for active material ([#1262](https://github.com/pybamm-team/PyBaMM/pull/1262))
-   Updated solvers' method `solve()` so it can take a list of inputs dictionaries as the `inputs` keyword argument. In this case the model is solved for each input set in the list, and a list of solutions mapping the set of inputs to the solutions is returned. Note that `solve()` can still take a single dictionary as the `inputs` keyword argument. In this case the behaviour is unchanged compared to previous versions.([#1261](https://github.com/pybamm-team/PyBaMM/pull/1261))
-   Added composite surface form electrolyte models: `CompositeDifferential` and `CompositeAlgebraic` ([#1207](https://github.com/pybamm-team/PyBaMM/issues/1207))

## Optimizations

-   Improved the way an `Experiment` is simulated to reduce solve time (at the cost of slightly higher set-up time) ([#1408](https://github.com/pybamm-team/PyBaMM/pull/1408))
-   Add script and workflow to automatically update parameter_sets.py docstrings ([#1371](https://github.com/pybamm-team/PyBaMM/pull/1371))
-   Add URLs checker in workflows ([#1347](https://github.com/pybamm-team/PyBaMM/pull/1347))
-   The `Solution` class now only creates the concatenated `y` when the user asks for it. This is an optimization step as the concatenation can be slow, especially with larger experiments ([#1331](https://github.com/pybamm-team/PyBaMM/pull/1331))
-   If solver method `solve()` is passed a list of inputs as the `inputs` keyword argument, the resolution of the model for each input set is spread across several Python processes, usually running in parallel on different processors. The default number of processes is the number of processors available. `solve()` takes a new keyword argument `nproc` which can be used to set this number a manually.
-   Variables are now post-processed using CasADi ([#1316](https://github.com/pybamm-team/PyBaMM/pull/1316))
-   Operations such as `1*x` and `0+x` now directly return `x` ([#1252](https://github.com/pybamm-team/PyBaMM/pull/1252))

## Bug fixes

-   Fixed a bug on the boundary conditions of `FickianSingleParticle` and `FickianManyParticles` to ensure mass is conserved ([#1421](https://github.com/pybamm-team/PyBaMM/pull/1421))
-   Fixed a bug where the `PolynomialSingleParticle` submodel gave incorrect results with "dimensionality" equal to 2 ([#1411](https://github.com/pybamm-team/PyBaMM/pull/1411))
-   Fixed a bug where volume averaging in 0D gave the wrong result ([#1411](https://github.com/pybamm-team/PyBaMM/pull/1411))
-   Fixed a sign error in the positive electrode ohmic losses ([#1407](https://github.com/pybamm-team/PyBaMM/pull/1407))
-   Fixed the formulation of the EC reaction SEI model ([#1397](https://github.com/pybamm-team/PyBaMM/pull/1397))
-   Simulations now stop when an experiment becomes infeasible ([#1395](https://github.com/pybamm-team/PyBaMM/pull/1395))
-   Added a check for domains in `Concatenation` ([#1368](https://github.com/pybamm-team/PyBaMM/pull/1368))
-   Differentiation now works even when the differentiation variable is a constant ([#1294](https://github.com/pybamm-team/PyBaMM/pull/1294))
-   Fixed a bug where the event time and state were no longer returned as part of the solution ([#1344](https://github.com/pybamm-team/PyBaMM/pull/1344))
-   Fixed a bug in `CasadiSolver` safe mode which crashed when there were extrapolation events but no termination events ([#1321](https://github.com/pybamm-team/PyBaMM/pull/1321))
-   When an `Interpolant` is extrapolated an error is raised for `CasadiSolver` (and a warning is raised for the other solvers) ([#1315](https://github.com/pybamm-team/PyBaMM/pull/1315))
-   Fixed `Simulation` and `model.new_copy` to fix a bug where changes to the model were overwritten ([#1278](https://github.com/pybamm-team/PyBaMM/pull/1278))

## Breaking changes

-   Removed `Simplification` class and `.simplify()` function ([#1369](https://github.com/pybamm-team/PyBaMM/pull/1369))
-   All example notebooks in PyBaMM's GitHub repository must now include the command `pybamm.print_citations()`, otherwise the tests will fail. This is to encourage people to use this command to cite the relevant papers ([#1340](https://github.com/pybamm-team/PyBaMM/pull/1340))
-   Notation has been homogenised to use positive and negative electrode (instead of cathode and anode). This applies to the parameter folders (now called `'positive_electrodes'` and `'negative_electrodes'`) and the options of `active_material` and `particle_cracking` submodels (now called `'positive'` and `'negative'`) ([#1337](https://github.com/pybamm-team/PyBaMM/pull/1337))
-   `Interpolant` now takes `x` and `y` instead of a single `data` entry ([#1312](https://github.com/pybamm-team/PyBaMM/pull/1312))
-   Boolean model options ('sei porosity change', 'convection') must now be given in string format ('true' or 'false' instead of True or False) ([#1280](https://github.com/pybamm-team/PyBaMM/pull/1280))
-   Operations such as `1*x` and `0+x` now directly return `x`. This can be bypassed by explicitly creating the binary operators, e.g. `pybamm.Multiplication(1, x)` ([#1252](https://github.com/pybamm-team/PyBaMM/pull/1252))
-   `'Cell capacity [A.h]'` has been renamed to `'Nominal cell capacity [A.h]'`. `'Cell capacity [A.h]'` will be deprecated in the next release. ([#1352](https://github.com/pybamm-team/PyBaMM/pull/1352))

# [v0.3.0](https://github.com/pybamm-team/PyBaMM/tree/v0.3.0) - 2020-12-01

This release introduces a new aging model for particle mechanics, a new reduced-order model (TSPMe), and a parameter set for A123 LFP cells. Additionally, there have been several backend optimizations to speed up model creation and solving, and other minor features and bug fixes.

## Features

-   Added a submodel for particle mechanics ([#1232](https://github.com/pybamm-team/PyBaMM/pull/1232))
-   Added a notebook on how to speed up the solver and handle instabilities ([#1223](https://github.com/pybamm-team/PyBaMM/pull/1223))
-   Improve string printing of `BinaryOperator`, `Function`, and `Concatenation` objects ([#1223](https://github.com/pybamm-team/PyBaMM/pull/1223))
-   Added `Solution.integration_time`, which is the time taken just by the integration subroutine, without extra setups ([#1223](https://github.com/pybamm-team/PyBaMM/pull/1223))
-   Added parameter set for an A123 LFP cell ([#1209](https://github.com/pybamm-team/PyBaMM/pull/1209))
-   Added variables related to equivalent circuit models ([#1204](https://github.com/pybamm-team/PyBaMM/pull/1204))
-   Added the `Integrated` electrolyte conductivity submodel ([#1188](https://github.com/pybamm-team/PyBaMM/pull/1188))
-   Added an example script to check conservation of lithium ([#1186](https://github.com/pybamm-team/PyBaMM/pull/1186))
-   Added `erf` and `erfc` functions ([#1184](https://github.com/pybamm-team/PyBaMM/pull/1184))

## Optimizations

-   Add (optional) smooth approximations for the `Minimum`, `Maximum`, `Heaviside`, and `AbsoluteValue` operators ([#1223](https://github.com/pybamm-team/PyBaMM/pull/1223))
-   Avoid unnecessary repeated computations in the solvers ([#1222](https://github.com/pybamm-team/PyBaMM/pull/1222))
-   Rewrite `Symbol.is_constant` to be more efficient ([#1222](https://github.com/pybamm-team/PyBaMM/pull/1222))
-   Cache shape and size calculations ([#1222](https://github.com/pybamm-team/PyBaMM/pull/1222))
-   Only instantiate the geometric, electrical and thermal parameter classes once ([#1222](https://github.com/pybamm-team/PyBaMM/pull/1222))

## Bug fixes

-   Quickplot now works when timescale or lengthscale is a function of an input parameter ([#1234](https://github.com/pybamm-team/PyBaMM/pull/1234))
-   Fix bug that was slowing down creation of the EC reaction SEI submodel ([#1227](https://github.com/pybamm-team/PyBaMM/pull/1227))
-   Add missing separator thermal parameters for the Ecker parameter set ([#1226](https://github.com/pybamm-team/PyBaMM/pull/1226))
-   Make sure simulation solves when evaluated timescale is a function of an input parameter ([#1218](https://github.com/pybamm-team/PyBaMM/pull/1218))
-   Raise error if saving to MATLAB with variable names that MATLAB can't read, and give option of providing alternative variable names ([#1206](https://github.com/pybamm-team/PyBaMM/pull/1206))
-   Raise error if the boundary condition at the origin in a spherical domain is other than no-flux ([#1175](https://github.com/pybamm-team/PyBaMM/pull/1175))
-   Fix boundary conditions at r = 0 for Creating Models notebooks ([#1173](https://github.com/pybamm-team/PyBaMM/pull/1173))

## Breaking changes

-    The parameters "Positive/Negative particle distribution in x" and "Positive/Negative surface area to volume ratio distribution in x" have been deprecated. Instead, users can provide "Positive/Negative particle radius [m]" and "Positive/Negative surface area to volume ratio [m-1]" directly as functions of through-cell position (x [m]) ([#1237](https://github.com/pybamm-team/PyBaMM/pull/1237))

# [v0.2.4](https://github.com/pybamm-team/PyBaMM/tree/v0.2.4) - 2020-09-07

This release adds new operators for more complex models, some basic sensitivity analysis, and a spectral volumes spatial method, as well as some small bug fixes.

## Features

-   Added variables which track the total amount of lithium in the system ([#1136](https://github.com/pybamm-team/PyBaMM/pull/1136))
-   Added `Upwind` and `Downwind` operators for convection ([#1134](https://github.com/pybamm-team/PyBaMM/pull/1134))
-   Added Getting Started notebook on solver options and changing the mesh. Also added a notebook detailing the different thermal options, and a notebook explaining the steps that occur behind the scenes in the `Simulation` class ([#1131](https://github.com/pybamm-team/PyBaMM/pull/1131))
-   Added particle submodel that use a polynomial approximation to the concentration within the electrode particles ([#1130](https://github.com/pybamm-team/PyBaMM/pull/1130))
-   Added `Modulo`, `Floor` and `Ceiling` operators ([#1121](https://github.com/pybamm-team/PyBaMM/pull/1121))
-   Added DFN model for a half cell ([#1121](https://github.com/pybamm-team/PyBaMM/pull/1121))
-   Automatically compute surface area to volume ratio based on particle shape for li-ion models ([#1120](https://github.com/pybamm-team/PyBaMM/pull/1120))
-   Added "R-averaged particle concentration" variables ([#1118](https://github.com/pybamm-team/PyBaMM/pull/1118))
-   Added support for sensitivity calculations to the casadi solver ([#1109](https://github.com/pybamm-team/PyBaMM/pull/1109))
-   Added support for index 1 semi-explicit dae equations and sensitivity calculations to JAX BDF solver ([#1107](https://github.com/pybamm-team/PyBaMM/pull/1107))
-   Allowed keyword arguments to be passed to `Simulation.plot()` ([#1099](https://github.com/pybamm-team/PyBaMM/pull/1099))
-   Added the Spectral Volumes spatial method and the submesh that it works with ([#900](https://github.com/pybamm-team/PyBaMM/pull/900))

## Bug fixes

-   Fixed bug where some parameters were not being set by the `EcReactionLimited` SEI model ([#1136](https://github.com/pybamm-team/PyBaMM/pull/1136))
-   Fixed bug on electrolyte potential for `BasicDFNHalfCell` ([#1133](https://github.com/pybamm-team/PyBaMM/pull/1133))
-   Fixed `r_average` to work with `SecondaryBroadcast` ([#1118](https://github.com/pybamm-team/PyBaMM/pull/1118))
-   Fixed finite volume discretisation of spherical integrals ([#1118](https://github.com/pybamm-team/PyBaMM/pull/1118))
-   `t_eval` now gets changed to a `linspace` if a list of length 2 is passed ([#1113](https://github.com/pybamm-team/PyBaMM/pull/1113))
-   Fixed bug when setting a function with an `InputParameter` ([#1111](https://github.com/pybamm-team/PyBaMM/pull/1111))

## Breaking changes

-   The "fast diffusion" particle option has been renamed "uniform profile" ([#1130](https://github.com/pybamm-team/PyBaMM/pull/1130))
-   The modules containing standard parameters are now classes so they can take options
(e.g. `standard_parameters_lithium_ion` is now `LithiumIonParameters`) ([#1120](https://github.com/pybamm-team/PyBaMM/pull/1120))
-   Renamed `quick_plot_vars` to `output_variables` in `Simulation` to be consistent with `QuickPlot`. Passing `quick_plot_vars` to `Simulation.plot()` has been deprecated and `output_variables` should be passed instead ([#1099](https://github.com/pybamm-team/PyBaMM/pull/1099))

# [v0.2.3](https://github.com/pybamm-team/PyBaMM/tree/v0.2.3) - 2020-07-01

This release enables the use of [Google Colab](https://colab.research.google.com/github/pybamm-team/PyBaMM/blob/main/) for running example notebooks, and adds some small new features and bug fixes.

## Features

-   Added JAX evaluator, and ODE solver ([#1038](https://github.com/pybamm-team/PyBaMM/pull/1038))
-   Reformatted Getting Started notebooks ([#1083](https://github.com/pybamm-team/PyBaMM/pull/1083))
-   Reformatted Landesfeind electrolytes ([#1064](https://github.com/pybamm-team/PyBaMM/pull/1064))
-   Adapted examples to be run in Google Colab ([#1061](https://github.com/pybamm-team/PyBaMM/pull/1061))
-   Added some new solvers for algebraic models ([#1059](https://github.com/pybamm-team/PyBaMM/pull/1059))
-   Added `length_scales` attribute to models ([#1058](https://github.com/pybamm-team/PyBaMM/pull/1058))
-   Added averaging in secondary dimensions ([#1057](https://github.com/pybamm-team/PyBaMM/pull/1057))
-   Added SEI reaction based on Yang et. al. 2017 and reduction in porosity ([#1009](https://github.com/pybamm-team/PyBaMM/issues/1009))

## Optimizations

-   Reformatted CasADi "safe" mode to deal with events better ([#1089](https://github.com/pybamm-team/PyBaMM/pull/1089))

## Bug fixes

-   Fixed a bug in `InterstitialDiffusionLimited` ([#1097](https://github.com/pybamm-team/PyBaMM/pull/1097))
-   Fixed `Simulation` to keep different copies of the model so that parameters can be changed between simulations ([#1090](https://github.com/pybamm-team/PyBaMM/pull/1090))
-   Fixed `model.new_copy()` to keep custom submodels ([#1090](https://github.com/pybamm-team/PyBaMM/pull/1090))
-   2D processed variables can now be evaluated at the domain boundaries ([#1088](https://github.com/pybamm-team/PyBaMM/pull/1088))
-   Update the default variable points to better capture behaviour in the solid particles in li-ion models ([#1081](https://github.com/pybamm-team/PyBaMM/pull/1081))
-   Fix `QuickPlot` to display variables discretised by FEM (in y-z) properly ([#1078](https://github.com/pybamm-team/PyBaMM/pull/1078))
-   Add length scales to `EffectiveResistance` models ([#1071](https://github.com/pybamm-team/PyBaMM/pull/1071))
-   Allowed for pybamm functions exp, sin, cos, sqrt to be used in expression trees that
    are converted to casadi format ([#1067](https://github.com/pybamm-team/PyBaMM/pull/1067))
-   Fix a bug where variables that depend on y and z were transposed in `QuickPlot` ([#1055](https://github.com/pybamm-team/PyBaMM/pull/1055))

## Breaking changes

-   `Simulation.specs` and `Simulation.set_defaults` have been deprecated. Users should create a new `Simulation` object for each different case instead ([#1090](https://github.com/pybamm-team/PyBaMM/pull/1090))
-   The solution times `t_eval` must now be provided to `Simulation.solve()` when not using an experiment or prescribing the current using drive cycle data ([#1086](https://github.com/pybamm-team/PyBaMM/pull/1086))

# [v0.2.2](https://github.com/pybamm-team/PyBaMM/tree/v0.2.2) - 2020-06-01

New SEI models, simplification of submodel structure, as well as optimisations and general bug fixes.

## Features

-   Reformatted `Geometry` and `Mesh` classes ([#1032](https://github.com/pybamm-team/PyBaMM/pull/1032))
-   Added arbitrary geometry to the lumped thermal model ([#718](https://github.com/pybamm-team/PyBaMM/issues/718))
-   Allowed `ProcessedVariable` to handle cases where `len(solution.t)=1` ([#1020](https://github.com/pybamm-team/PyBaMM/pull/1020))
-   Added `BackwardIndefiniteIntegral` symbol ([#1014](https://github.com/pybamm-team/PyBaMM/pull/1014))
-   Added `plot` and `plot2D` to enable easy plotting of `pybamm.Array` objects ([#1008](https://github.com/pybamm-team/PyBaMM/pull/1008))
-   Updated effective current collector models and added example notebook ([#1007](https://github.com/pybamm-team/PyBaMM/pull/1007))
-   Added SEI film resistance as an option ([#994](https://github.com/pybamm-team/PyBaMM/pull/994))
-   Added `parameters` attribute to `pybamm.BaseModel` and `pybamm.Geometry` that lists all of the required parameters ([#993](https://github.com/pybamm-team/PyBaMM/pull/993))
-   Added tab, edge, and surface cooling ([#965](https://github.com/pybamm-team/PyBaMM/pull/965))
-   Added functionality to solver to automatically discretise a 0D model ([#947](https://github.com/pybamm-team/PyBaMM/pull/947))
-   Added sensitivity to `CasadiAlgebraicSolver` ([#940](https://github.com/pybamm-team/PyBaMM/pull/940))
-   Added `ProcessedSymbolicVariable` class, which can handle symbolic variables (i.e. variables for which the inputs are symbolic) ([#940](https://github.com/pybamm-team/PyBaMM/pull/940))
-   Made `QuickPlot` compatible with Google Colab ([#935](https://github.com/pybamm-team/PyBaMM/pull/935))
-   Added `BasicFull` model for lead-acid ([#932](https://github.com/pybamm-team/PyBaMM/pull/932))
-   Added 'arctan' function  ([#973](https://github.com/pybamm-team/PyBaMM/pull/973))

## Optimizations

-   Implementing the use of GitHub Actions for CI ([#855](https://github.com/pybamm-team/PyBaMM/pull/855))
-   Changed default solver for DAE models to `CasadiSolver` ([#978](https://github.com/pybamm-team/PyBaMM/pull/978))
-   Added some extra simplifications to the expression tree ([#971](https://github.com/pybamm-team/PyBaMM/pull/971))
-   Changed the behaviour of "safe" mode in `CasadiSolver` ([#956](https://github.com/pybamm-team/PyBaMM/pull/956))
-   Sped up model building ([#927](https://github.com/pybamm-team/PyBaMM/pull/927))
-   Changed default solver for lead-acid to `CasadiSolver` ([#927](https://github.com/pybamm-team/PyBaMM/pull/927))

## Bug fixes

-   Fix a bug where slider plots do not update properly in notebooks ([#1041](https://github.com/pybamm-team/PyBaMM/pull/1041))
-   Fix storing and plotting external variables in the solution ([#1026](https://github.com/pybamm-team/PyBaMM/pull/1026))
-   Fix running a simulation with a model that is already discretized ([#1025](https://github.com/pybamm-team/PyBaMM/pull/1025))
-   Fix CI not triggering for PR. ([#1013](https://github.com/pybamm-team/PyBaMM/pull/1013))
-   Fix schedule testing running too often. ([#1010](https://github.com/pybamm-team/PyBaMM/pull/1010))
-   Fix doctests failing due to mismatch in unsorted output.([#990](https://github.com/pybamm-team/PyBaMM/pull/990))
-   Added extra checks when creating a model, for clearer errors ([#971](https://github.com/pybamm-team/PyBaMM/pull/971))
-   Fixed `Interpolant` ids to allow processing ([#962](https://github.com/pybamm-team/PyBaMM/pull/962))
-   Fixed a bug in the initial conditions of the potential pair model ([#954](https://github.com/pybamm-team/PyBaMM/pull/954))
-   Changed simulation attributes to assign copies rather than the objects themselves ([#952](https://github.com/pybamm-team/PyBaMM/pull/952))
-   Added default values to base model so that it works with the `Simulation` class ([#952](https://github.com/pybamm-team/PyBaMM/pull/952))
-   Fixed solver to recompute initial conditions when inputs are changed ([#951](https://github.com/pybamm-team/PyBaMM/pull/951))
-   Reformatted thermal submodels ([#938](https://github.com/pybamm-team/PyBaMM/pull/938))
-   Reformatted electrolyte submodels ([#927](https://github.com/pybamm-team/PyBaMM/pull/927))
-   Reformatted convection submodels ([#635](https://github.com/pybamm-team/PyBaMM/pull/635))

## Breaking changes

-   Geometry should no longer be given keys 'primary' or 'secondary' ([#1032](https://github.com/pybamm-team/PyBaMM/pull/1032))
-   Calls to `ProcessedVariable` objects are now made using dimensional time and space ([#1028](https://github.com/pybamm-team/PyBaMM/pull/1028))
-   For variables discretised using finite elements the result returned by calling `ProcessedVariable` is now transposed ([#1020](https://github.com/pybamm-team/PyBaMM/pull/1020))
-   Renamed "surface area density" to "surface area to volume ratio" ([#975](https://github.com/pybamm-team/PyBaMM/pull/975))
-   Replaced "reaction rate" with "exchange-current density" ([#975](https://github.com/pybamm-team/PyBaMM/pull/975))
-   Changed the implementation of reactions in submodels ([#948](https://github.com/pybamm-team/PyBaMM/pull/948))
-   Removed some inputs like `T_inf`, `R_g` and activation energies to some of the standard function parameters. This is because each of those inputs is specific to a particular function (e.g. the reference temperature at which the function was measured). To change a property such as the activation energy, users should create a new function, specifying the relevant property as a `Parameter` or `InputParameter` ([#942](https://github.com/pybamm-team/PyBaMM/pull/942))
-   The thermal option 'xyz-lumped' has been removed. The option 'thermal current collector' has also been removed ([#938](https://github.com/pybamm-team/PyBaMM/pull/938))
-   The 'C-rate' parameter has been deprecated. Use 'Current function [A]' instead. The cell capacity can be accessed as 'Cell capacity [A.h]', and used to calculate current from C-rate ([#952](https://github.com/pybamm-team/PyBaMM/pull/952))

# [v0.2.1](https://github.com/pybamm-team/PyBaMM/tree/v0.2.1) - 2020-03-31

New expression tree node types, models, parameter sets and solvers, as well as general bug fixes and new examples.

## Features

-   Store variable slices in model for inspection ([#925](https://github.com/pybamm-team/PyBaMM/pull/925))
-   Added LiNiCoO2 parameter set from Ecker et. al. ([#922](https://github.com/pybamm-team/PyBaMM/pull/922))
-   Made t_plus (optionally) a function of electrolyte concentration, and added (1 + dlnf/dlnc) to models ([#921](https://github.com/pybamm-team/PyBaMM/pull/921))
-   Added `DummySolver` for empty models ([#915](https://github.com/pybamm-team/PyBaMM/pull/915))
-   Added functionality to broadcast to edges ([#891](https://github.com/pybamm-team/PyBaMM/pull/891))
-   Reformatted and cleaned up `QuickPlot` ([#886](https://github.com/pybamm-team/PyBaMM/pull/886))
-   Added thermal effects to lead-acid models ([#885](https://github.com/pybamm-team/PyBaMM/pull/885))
-   Added a helper function for info on function parameters ([#881](https://github.com/pybamm-team/PyBaMM/pull/881))
-   Added additional notebooks showing how to create and compare models ([#877](https://github.com/pybamm-team/PyBaMM/pull/877))
-   Added `Minimum`, `Maximum` and `Sign` operators
    ([#876](https://github.com/pybamm-team/PyBaMM/pull/876))
-   Added a search feature to `FuzzyDict` ([#875](https://github.com/pybamm-team/PyBaMM/pull/875))
-   Add ambient temperature as a function of time ([#872](https://github.com/pybamm-team/PyBaMM/pull/872))
-   Added `CasadiAlgebraicSolver` for solving algebraic systems with CasADi ([#868](https://github.com/pybamm-team/PyBaMM/pull/868))
-   Added electrolyte functions from Landesfeind ([#860](https://github.com/pybamm-team/PyBaMM/pull/860))
-   Add new symbols `VariableDot`, representing the derivative of a variable wrt time,
    and `StateVectorDot`, representing the derivative of a state vector wrt time
    ([#858](https://github.com/pybamm-team/PyBaMM/issues/858))

## Bug fixes

-   Filter out discontinuities that occur after solve times
    ([#941](https://github.com/pybamm-team/PyBaMM/pull/945))
-   Fixed tight layout for QuickPlot in jupyter notebooks ([#930](https://github.com/pybamm-team/PyBaMM/pull/930))
-   Fixed bug raised if function returns a scalar ([#919](https://github.com/pybamm-team/PyBaMM/pull/919))
-   Fixed event handling in `ScipySolver` ([#905](https://github.com/pybamm-team/PyBaMM/pull/905))
-   Made input handling clearer in solvers ([#905](https://github.com/pybamm-team/PyBaMM/pull/905))
-   Updated Getting started notebook 2 ([#903](https://github.com/pybamm-team/PyBaMM/pull/903))
-   Reformatted external circuit submodels ([#879](https://github.com/pybamm-team/PyBaMM/pull/879))
-   Some bug fixes to generalize specifying models that aren't battery models, see [#846](https://github.com/pybamm-team/PyBaMM/issues/846)
-   Reformatted interface submodels to be more readable ([#866](https://github.com/pybamm-team/PyBaMM/pull/866))
-   Removed double-counted "number of electrodes connected in parallel" from simulation ([#864](https://github.com/pybamm-team/PyBaMM/pull/864))

## Breaking changes

-   Changed keyword argument `u` for inputs (when evaluating an object) to `inputs` ([#905](https://github.com/pybamm-team/PyBaMM/pull/905))
-   Removed "set external temperature" and "set external potential" options. Use "external submodels" option instead ([#862](https://github.com/pybamm-team/PyBaMM/pull/862))

# [v0.2.0](https://github.com/pybamm-team/PyBaMM/tree/v0.2.0) - 2020-02-26

This release introduces many new features and optimizations. All models can now be solved using the pip installation - in particular, the DFN can be solved in around 0.1s. Other highlights include an improved user interface, simulations of experimental protocols (GITT, CCCV, etc), new parameter sets for NCA and LGM50, drive cycles, "input parameters" and "external variables" for quickly solving models with different parameter values and coupling with external software, and general bug fixes and optimizations.

## Features

-   Added LG M50 parameter set from Chen 2020 ([#854](https://github.com/pybamm-team/PyBaMM/pull/854))
-   Changed rootfinding algorithm to CasADi, scipy.optimize.root still accessible as an option ([#844](https://github.com/pybamm-team/PyBaMM/pull/844))
-   Added capacitance effects to lithium-ion models ([#842](https://github.com/pybamm-team/PyBaMM/pull/842))
-   Added NCA parameter set ([#824](https://github.com/pybamm-team/PyBaMM/pull/824))
-   Added functionality to `Solution` that automatically gets `t_eval` from the data when simulating drive cycles and performs checks to ensure the output has the required resolution to accurately capture the input current ([#819](https://github.com/pybamm-team/PyBaMM/pull/819))
-   Added `Citations` object to print references when specific functionality is used ([#818](https://github.com/pybamm-team/PyBaMM/pull/818))
-   Updated `Solution` to allow exporting to matlab and csv formats ([#811](https://github.com/pybamm-team/PyBaMM/pull/811))
-   Allow porosity to vary in space ([#809](https://github.com/pybamm-team/PyBaMM/pull/809))
-   Added functionality to solve DAE models with non-smooth current inputs ([#808](https://github.com/pybamm-team/PyBaMM/pull/808))
-   Added functionality to simulate experiments and testing protocols ([#807](https://github.com/pybamm-team/PyBaMM/pull/807))
-   Added fuzzy string matching for parameters and variables ([#796](https://github.com/pybamm-team/PyBaMM/pull/796))
-   Changed ParameterValues to raise an error when a parameter that wasn't previously defined is updated ([#796](https://github.com/pybamm-team/PyBaMM/pull/796))
-   Added some basic models (BasicSPM and BasicDFN) in order to clearly demonstrate the PyBaMM model structure for battery models ([#795](https://github.com/pybamm-team/PyBaMM/pull/795))
-   Allow initial conditions in the particle to depend on x ([#786](https://github.com/pybamm-team/PyBaMM/pull/786))
-   Added the harmonic mean to the Finite Volume method, which is now used when computing fluxes ([#783](https://github.com/pybamm-team/PyBaMM/pull/783))
-   Refactored `Solution` to make it a dictionary that contains all of the solution variables. This automatically creates `ProcessedVariable` objects when required, so that the solution can be obtained much more easily. ([#781](https://github.com/pybamm-team/PyBaMM/pull/781))
-   Added notebook to explain broadcasts ([#776](https://github.com/pybamm-team/PyBaMM/pull/776))
-   Added a step to discretisation that automatically compute the inverse of the mass matrix of the differential part of the problem so that the underlying DAEs can be provided in semi-explicit form, as required by the CasADi solver ([#769](https://github.com/pybamm-team/PyBaMM/pull/769))
-   Added the gradient operation for the Finite Element Method ([#767](https://github.com/pybamm-team/PyBaMM/pull/767))
-   Added `InputParameter` node for quickly changing parameter values ([#752](https://github.com/pybamm-team/PyBaMM/pull/752))
-   Added submodels for operating modes other than current-controlled ([#751](https://github.com/pybamm-team/PyBaMM/pull/751))
-   Changed finite volume discretisation to use exact values provided by Neumann boundary conditions when computing the gradient instead of adding ghost nodes([#748](https://github.com/pybamm-team/PyBaMM/pull/748))
-   Added optional R(x) distribution in particle models ([#745](https://github.com/pybamm-team/PyBaMM/pull/745))
-   Generalized importing of external variables ([#728](https://github.com/pybamm-team/PyBaMM/pull/728))
-   Separated active and inactive material volume fractions ([#726](https://github.com/pybamm-team/PyBaMM/pull/726))
-   Added submodels for tortuosity ([#726](https://github.com/pybamm-team/PyBaMM/pull/726))
-   Simplified the interface for setting current functions ([#723](https://github.com/pybamm-team/PyBaMM/pull/723))
-   Added Heaviside operator ([#723](https://github.com/pybamm-team/PyBaMM/pull/723))
-   New extrapolation methods ([#707](https://github.com/pybamm-team/PyBaMM/pull/707))
-   Added some "Getting Started" documentation ([#703](https://github.com/pybamm-team/PyBaMM/pull/703))
-   Allow abs tolerance to be set by variable for IDA KLU solver ([#700](https://github.com/pybamm-team/PyBaMM/pull/700))
-   Added Simulation class ([#693](https://github.com/pybamm-team/PyBaMM/pull/693)) with load/save functionality ([#732](https://github.com/pybamm-team/PyBaMM/pull/732))
-   Added interface to CasADi solver ([#687](https://github.com/pybamm-team/PyBaMM/pull/687), [#691](https://github.com/pybamm-team/PyBaMM/pull/691), [#714](https://github.com/pybamm-team/PyBaMM/pull/714)). This makes the SUNDIALS DAE solvers (Scikits and KLU) truly optional (though IDA KLU is recommended for solving the DFN).
-   Added option to use CasADi's Algorithmic Differentiation framework to calculate Jacobians ([#687](https://github.com/pybamm-team/PyBaMM/pull/687))
-   Added method to evaluate parameters more easily ([#669](https://github.com/pybamm-team/PyBaMM/pull/669))
-   Added `Jacobian` class to reuse known Jacobians of expressions ([#665](https://github.com/pybamm-team/PyBaMM/pull/670))
-   Added `Interpolant` class to interpolate experimental data (e.g. OCP curves) ([#661](https://github.com/pybamm-team/PyBaMM/pull/661))
-   Added interface (via pybind11) to sundials with the IDA KLU sparse linear solver ([#657](https://github.com/pybamm-team/PyBaMM/pull/657))
-   Allowed parameters to be set by material or by specifying a particular paper ([#647](https://github.com/pybamm-team/PyBaMM/pull/647))
-   Set relative and absolute tolerances independently in solvers ([#645](https://github.com/pybamm-team/PyBaMM/pull/645))
-   Added basic method to allow (a part of) the State Vector to be updated with results obtained from another solution or package ([#624](https://github.com/pybamm-team/PyBaMM/pull/624))
-   Added some non-uniform meshes in 1D and 2D ([#617](https://github.com/pybamm-team/PyBaMM/pull/617))

## Optimizations

-   Now simplifying objects that are constant as soon as they are created ([#801](https://github.com/pybamm-team/PyBaMM/pull/801))
-   Simplified solver interface ([#800](https://github.com/pybamm-team/PyBaMM/pull/800))
-   Added caching for shape evaluation, used during discretisation ([#780](https://github.com/pybamm-team/PyBaMM/pull/780))
-   Added an option to skip model checks during discretisation, which could be slow for large models ([#739](https://github.com/pybamm-team/PyBaMM/pull/739))
-   Use CasADi's automatic differentation algorithms by default when solving a model ([#714](https://github.com/pybamm-team/PyBaMM/pull/714))
-   Avoid re-checking size when making a copy of an `Index` object ([#656](https://github.com/pybamm-team/PyBaMM/pull/656))
-   Avoid recalculating `_evaluation_array` when making a copy of a `StateVector` object ([#653](https://github.com/pybamm-team/PyBaMM/pull/653))

## Bug fixes

-   Fixed a bug where current loaded from data was incorrectly scaled with the cell capacity ([#852](https://github.com/pybamm-team/PyBaMM/pull/852))
-   Moved evaluation of initial conditions to solver ([#839](https://github.com/pybamm-team/PyBaMM/pull/839))
-   Fixed a bug where the first line of the data wasn't loaded when parameters are loaded from data ([#819](https://github.com/pybamm-team/PyBaMM/pull/819))
-   Made `graphviz` an optional dependency ([#810](https://github.com/pybamm-team/PyBaMM/pull/810))
-   Fixed examples to run with basic pip installation ([#800](https://github.com/pybamm-team/PyBaMM/pull/800))
-   Added events for CasADi solver when stepping ([#800](https://github.com/pybamm-team/PyBaMM/pull/800))
-   Improved implementation of broadcasts ([#776](https://github.com/pybamm-team/PyBaMM/pull/776))
-   Fixed a bug which meant that the Ohmic heating in the current collectors was incorrect if using the Finite Element Method ([#767](https://github.com/pybamm-team/PyBaMM/pull/767))
-   Improved automatic broadcasting ([#747](https://github.com/pybamm-team/PyBaMM/pull/747))
-   Fixed bug with wrong temperature in initial conditions ([#737](https://github.com/pybamm-team/PyBaMM/pull/737))
-   Improved flexibility of parameter values so that parameters (such as diffusivity or current) can be set as functions or scalars ([#723](https://github.com/pybamm-team/PyBaMM/pull/723))
-   Fixed a bug where boundary conditions were sometimes handled incorrectly in 1+1D models ([#713](https://github.com/pybamm-team/PyBaMM/pull/713))
-   Corrected a sign error in Dirichlet boundary conditions in the Finite Element Method ([#706](https://github.com/pybamm-team/PyBaMM/pull/706))
-   Passed the correct dimensional temperature to open circuit potential ([#702](https://github.com/pybamm-team/PyBaMM/pull/702))
-   Added missing temperature dependence in electrolyte and interface submodels ([#698](https://github.com/pybamm-team/PyBaMM/pull/698))
-   Fixed differentiation of functions that have more than one argument ([#687](https://github.com/pybamm-team/PyBaMM/pull/687))
-   Added warning if `ProcessedVariable` is called outside its interpolation range ([#681](https://github.com/pybamm-team/PyBaMM/pull/681))
-   Updated installation instructions for Mac OS ([#680](https://github.com/pybamm-team/PyBaMM/pull/680))
-   Improved the way `ProcessedVariable` objects are created in higher dimensions ([#581](https://github.com/pybamm-team/PyBaMM/pull/581))

## Breaking changes

-   Time for solver should now be given in seconds ([#832](https://github.com/pybamm-team/PyBaMM/pull/832))
-   Model events are now represented as a list of `pybamm.Event` ([#759](https://github.com/pybamm-team/PyBaMM/issues/759)
-   Removed `ParameterValues.update_model`, whose functionality is now replaced by `InputParameter` ([#801](https://github.com/pybamm-team/PyBaMM/pull/801))
-   Removed `Outer` and `Kron` nodes as no longer used ([#777](https://github.com/pybamm-team/PyBaMM/pull/777))
-   Moved `results` to separate repositories ([#761](https://github.com/pybamm-team/PyBaMM/pull/761))
-   The parameters "Bruggeman coefficient" must now be specified separately as "Bruggeman coefficient (electrolyte)" and "Bruggeman coefficient (electrode)"
-   The current classes (`GetConstantCurrent`, `GetUserCurrent` and `GetUserData`) have now been removed. Please refer to the [`change-input-current` notebook](https://github.com/pybamm-team/PyBaMM/blob/main/examples/notebooks/change-input-current.ipynb) for information on how to specify an input current
-   Parameter functions must now use pybamm functions instead of numpy functions (e.g. `pybamm.exp` instead of `numpy.exp`), as these are then used to construct the expression tree directly. Generally, pybamm syntax follows numpy syntax; please get in touch if a function you need is missing.
-   The current must now be updated by changing "Current function [A]" or "C-rate" instead of "Typical current [A]"


# [v0.1.0](https://github.com/pybamm-team/PyBaMM/tree/v0.1.0) - 2019-10-08

This is the first official version of PyBaMM.
Please note that PyBaMM in still under active development, and so the API may change in the future.

## Features

### Models

#### Lithium-ion

- Single Particle Model (SPM)
- Single Particle Model with electrolyte (SPMe)
- Doyle-Fuller-Newman (DFN) model

with the following optional physics:

- Thermal effects
- Fast diffusion in particles
- 2+1D (pouch cell)

#### Lead-acid

- Leading-Order Quasi-Static model
- First-Order Quasi-Static model
- Composite model
- Full model

with the following optional physics:

- Hydrolysis side reaction
- Capacitance effects
- 2+1D


### Spatial discretisations

- Finite Volume (1D only)
- Finite Element (scikit, 2D only)

### Solvers

- Scipy
- Scikits ODE
- Scikits DAE
- IDA KLU sparse linear solver (Sundials)
- Algebraic (root-finding)<|MERGE_RESOLUTION|>--- conflicted
+++ resolved
@@ -7,10 +7,7 @@
 
 ## Bug fixes
 
-<<<<<<< HEAD
-=======
 -   Fixed a bug in the eSOH variable calculation when OCV is given as data ([#1975](https://github.com/pybamm-team/PyBaMM/pull/1975))
->>>>>>> 804ea247
 -   Fixed a bug where isothermal models did not compute any heat source terms ([#1958](https://github.com/pybamm-team/PyBaMM/pull/1958))
 
 ## Breaking changes
