# [Unreleased](https://github.com/pybamm-team/PyBaMM/)

## Features

- The parameter "Ambient temperature [K]" can now be given as a function of position `(y,z)` and time `t`. The "edge" and "current collector" heat transfer coefficient parameters can also depend on `(y,z)` ([#3257](https://github.com/pybamm-team/PyBaMM/pull/3257))
- Spherical and cylindrical shell domains can now be solved with any boundary conditions ([#3237](https://github.com/pybamm-team/PyBaMM/pull/3237))
- Processed variables now get the spatial variables automatically, allowing plotting of more generic models ([#3234](https://github.com/pybamm-team/PyBaMM/pull/3234))
<<<<<<< HEAD
=======
- Numpy functions now work with PyBaMM symbols (e.g. `np.exp(pybamm.Symbol("a"))` returns `pybamm.Exp(pybamm.Symbol("a"))`). This means that parameter functions can be specified using numpy functions instead of pybamm functions. Additionally, combining numpy arrays with pybamm objects now works (the numpy array is converted to a pybamm array) ([#3205](https://github.com/pybamm-team/PyBaMM/pull/3205))
>>>>>>> 580d779b

## Bug fixes

- The `OneDimensionalX` thermal model has been updated to account for edge/tab cooling and account for the current collector volumetric heat capacity. It now gives the correct behaviour compared with a lumped model with the correct total heat transfer coefficient and surface area for cooling. ([#3042](https://github.com/pybamm-team/PyBaMM/pull/3042))
- Fixed a bug where the "basic" lithium-ion models gave incorrect results when using nonlinear particle diffusivity ([#3207](https://github.com/pybamm-team/PyBaMM/pull/3207))
- Particle size distributions now work with SPMe and NewmanTobias models ([#3207](https://github.com/pybamm-team/PyBaMM/pull/3207))
- Fix to simulate c_rate steps with drive cycles ([#3186](https://github.com/pybamm-team/PyBaMM/pull/3186))
- Always save last cycle in experiment, to fix issues with `starting_solution` and `last_state` ([#3177](https://github.com/pybamm-team/PyBaMM/pull/3177))
- Fix simulations with `starting_solution` to work with `start_time` experiments ([#3177](https://github.com/pybamm-team/PyBaMM/pull/3177))
- Fix SEI Example Notebook ([#3166](https://github.com/pybamm-team/PyBaMM/pull/3166))
- Thevenin() model is now constructed with standard variables: `Time [s]`, `Time [min]`, `Time [h]` ([#3143](https://github.com/pybamm-team/PyBaMM/pull/3143))
- Error generated when invalid parameter values are passed ([#3132](https://github.com/pybamm-team/PyBaMM/pull/3132))
- Parameters in `Prada2013` have been updated to better match those given in the paper, which is a 2.3 Ah cell, instead of the mix-and-match with the 1.1 Ah cell from Lain2019 ([#3096](https://github.com/pybamm-team/PyBaMM/pull/3096))

## Optimizations

- Improved how steps are processed in simulations to reduce memory usage ([#3261](https://github.com/pybamm-team/PyBaMM/pull/3261))

## Breaking changes

<<<<<<< HEAD
- Numpy functions now work with PyBaMM symbols (e.g. `np.exp(pybamm.Symbol("a"))` returns `pybamm.Exp(pybamm.Symbol("a"))`). This means that parameter functions can be specified using numpy functions instead of pybamm functions. Additionally, combining numpy arrays with pybamm objects now works (the numpy array is converted to a pybamm array) ([#3205](https://github.com/pybamm-team/PyBaMM/pull/3205))
=======
- The class `pybamm.thermal.OneDimensionalX` has been moved to `pybamm.thermal.pouch_cell.OneDimensionalX` to reflect the fact that the model formulation implicitly assumes a pouch cell geometry ([#3257](https://github.com/pybamm-team/PyBaMM/pull/3257))
- The "lumped" thermal option now always used the parameters "Cell cooling surface area [m2]", "Cell volume [m3]" and "Total heat transfer coefficient [W.m-2.K-1]" to compute the cell cooling regardless of the chosen "cell geometry" option. The user must now specify the correct values for these parameters instead of them being calculated based on e.g. a pouch cell. An `OptionWarning` is raised to let users know to update their parameters ([#3257](https://github.com/pybamm-team/PyBaMM/pull/3257))
>>>>>>> 580d779b
- Added option to use an empirical hysteresis model for the diffusivity and exchange-current density ([#3194](https://github.com/pybamm-team/PyBaMM/pull/3194))
- Double-layer capacity can now be provided as a function of temperature ([#3174](https://github.com/pybamm-team/PyBaMM/pull/3174))
- `pybamm_install_jax` is deprecated. It is now replaced with `pip install pybamm[jax]` ([#3163](https://github.com/pybamm-team/PyBaMM/pull/3163))
- PyBaMM now has optional dependencies that can be installed with the pattern `pip install pybamm[option]` e.g. `pybamm[plot]` ([#3044](https://github.com/pybamm-team/PyBaMM/pull/3044))

# [v23.5](https://github.com/pybamm-team/PyBaMM/tree/v23.5) - 2023-06-18

## Features

- Enable multithreading in IDAKLU solver ([#2947](https://github.com/pybamm-team/PyBaMM/pull/2947))
- If a solution contains cycles and steps, the cycle number and step number are now saved when `solution.save_data()` is called ([#2931](https://github.com/pybamm-team/PyBaMM/pull/2931))
- Experiments can now be given a `start_time` to define when each step should be triggered ([#2616](https://github.com/pybamm-team/PyBaMM/pull/2616))

## Optimizations

- Test `JaxSolver`'s compatibility with Python `3.8`, `3.9`, `3.10`, and `3.11` ([#2958](https://github.com/pybamm-team/PyBaMM/pull/2958))
- Update Jax (0.4.8) and JaxLib (0.4.7) compatibility ([#2927](https://github.com/pybamm-team/PyBaMM/pull/2927))
- Migrate from `tox=3.28` to `nox` ([#3005](https://github.com/pybamm-team/PyBaMM/pull/3005))
- Removed `importlib_metadata` as a required dependency for user installations ([#3050](https://github.com/pybamm-team/PyBaMM/pull/3050))

## Bug fixes

- Realign 'count' increment in CasadiSolver.\_integrate() ([#2986](https://github.com/pybamm-team/PyBaMM/pull/2986))
- Fix `pybamm_install_odes` and update the required SUNDIALS version ([#2958](https://github.com/pybamm-team/PyBaMM/pull/2958))
- Fixed a bug where all data included in a BPX was incorrectly assumed to be given as a function of time.([#2957](https://github.com/pybamm-team/PyBaMM/pull/2957))
- Remove brew install for Mac from the recommended developer installation options for SUNDIALS ([#2925](https://github.com/pybamm-team/PyBaMM/pull/2925))
- Fix `bpx.py` to correctly generate parameters for "lumped" thermal model ([#2860](https://github.com/pybamm-team/PyBaMM/issues/2860))

## Breaking changes

- Deprecate functionality to load parameter set from a csv file. Parameter sets must now be provided as python dictionaries ([#2959](https://github.com/pybamm-team/PyBaMM/pull/2959))
- Tox support for Installation & testing has now been replaced by Nox ([#3005](https://github.com/pybamm-team/PyBaMM/pull/3005))

# [v23.4.1](https://github.com/pybamm-team/PyBaMM/tree/v23.4) - 2023-05-01

## Bug fixes

- Fixed a performance regression introduced by citation tags ([#2862](https://github.com/pybamm-team/PyBaMM/pull/2862)). Citations tags functionality is removed for now.

# [v23.4](https://github.com/pybamm-team/PyBaMM/tree/v23.4) - 2023-04-30

## Features

- Added verbose logging to `pybamm.print_citations()` and citation tags for the `pybamm.Citations` class so that users can now see where the citations were registered when running simulations ([#2862](https://github.com/pybamm-team/PyBaMM/pull/2862))
- Updated to casadi 3.6, which required some changes to the casadi integrator ([#2859](https://github.com/pybamm-team/PyBaMM/pull/2859))
- PyBaMM is now natively supported on Apple silicon chips (`M1/M2`) ([#2435](https://github.com/pybamm-team/PyBaMM/pull/2435))
- PyBaMM is now supported on Python `3.10` and `3.11` ([#2435](https://github.com/pybamm-team/PyBaMM/pull/2435))

## Optimizations

- Fixed deprecated `interp2d` method by switching to `xarray.DataArray` as the backend for `ProcessedVariable` ([#2907](https://github.com/pybamm-team/PyBaMM/pull/2907))

## Bug fixes

- Initial conditions for sensitivity equations calculated correctly ([#2920](https://github.com/pybamm-team/PyBaMM/pull/2920))
- Parameter sets can now contain the key "chemistry", and will ignore its value (this previously would give errors in some cases) ([#2901](https://github.com/pybamm-team/PyBaMM/pull/2901))
- Fixed keyerror on "all" when getting sensitivities from IDAKLU solver([#2883](https://github.com/pybamm-team/PyBaMM/pull/2883))
- Fixed a bug in the discretisation of initial conditions of a scaled variable ([#2856](https://github.com/pybamm-team/PyBaMM/pull/2856))

## Breaking changes

- Made `Jupyter` a development only dependency. Now `Jupyter` would not be a required dependency for users while installing `PyBaMM`. ([#2846](https://github.com/pybamm-team/PyBaMM/pull/2846))

# [v23.3](https://github.com/pybamm-team/PyBaMM/tree/v23.3) - 2023-03-31

## Features

- Added option to limit the number of integrators stored in CasadiSolver, which is particularly relevant when running simulations back-to-back [#2823](https://github.com/pybamm-team/PyBaMM/pull/2823)
- Added new variables, related to electrode balance, for the `ElectrodeSOH` model ([#2807](https://github.com/pybamm-team/PyBaMM/pull/2807))
- Added method to calculate maximum theoretical energy. ([#2777](https://github.com/pybamm-team/PyBaMM/pull/2777)) and add to summary variables ([#2781](https://github.com/pybamm-team/PyBaMM/pull/2781))
- Renamed "Terminal voltage [V]" to just "Voltage [V]". "Terminal voltage [V]" can still be used and will return the same value as "Voltage [V]". ([#2740](https://github.com/pybamm-team/PyBaMM/pull/2740))
- Added "Negative electrode surface potential difference at separator interface [V]", which is the value of the surface potential difference (`phi_s - phi_e`) at the anode/separator interface, commonly controlled in fast-charging algorithms to avoid plating. Also added "Positive electrode surface potential difference at separator interface [V]". ([#2740](https://github.com/pybamm-team/PyBaMM/pull/2740))
- Added "Bulk open-circuit voltage [V]", which is the open-circuit voltage as calculated from the bulk particle concentrations. The old variable "Measured open circuit voltage [V]", which referred to the open-circuit potential as calculated from the surface particle concentrations, has been renamed to "Surface open-circuit voltage [V]". ([#2740](https://github.com/pybamm-team/PyBaMM/pull/2740)) "Bulk open-circuit voltage [V]" was briefly named "Open-circuit voltage [V]", but this was changed in ([#2845](https://github.com/pybamm-team/PyBaMM/pull/2845))
- Added an example for `plot_voltage_components`, explaining what the different voltage components are. ([#2740](https://github.com/pybamm-team/PyBaMM/pull/2740))

## Bug fixes

- Fix non-deteministic outcome of some tests in the test suite ([#2844](https://github.com/pybamm-team/PyBaMM/pull/2844))
- Fixed excessive RAM consumption when running multiple simulations ([#2823](https://github.com/pybamm-team/PyBaMM/pull/2823))
- Fixed use of `last_state` as `starting_solution` in `Simulation.solve()` ([#2822](https://github.com/pybamm-team/PyBaMM/pull/2822))
- Fixed a bug where variable bounds could not contain `InputParameters` ([#2795](https://github.com/pybamm-team/PyBaMM/pull/2795))
- Improved `model.latexify()` to have a cleaner and more readable output ([#2764](https://github.com/pybamm-team/PyBaMM/pull/2764))
- Fixed electrolyte conservation in the case of concentration-dependent transference number ([#2758](https://github.com/pybamm-team/PyBaMM/pull/2758))
- Fixed `plot_voltage_components` so that the sum of overpotentials is now equal to the voltage ([#2740](https://github.com/pybamm-team/PyBaMM/pull/2740))

## Optimizations

- Migrated to [Lychee](https://github.com/lycheeverse/lychee-action) workflow for checking URLs ([#2734](https://github.com/pybamm-team/PyBaMM/pull/2734))

## Breaking changes

- `ElectrodeSOH.solve` now returns a `{str: float}` dict instead of a `pybamm.Solution` object (to avoid having to do `.data[0]` every time). In any code that uses `sol = ElectrodeSOH.solve()`, `sol[key].data[0]` should be replaced with `sol[key]`. ([#2779](https://github.com/pybamm-team/PyBaMM/pull/2779))
- Removed "... cation signed stoichiometry" and "... electrons in reaction" parameters, they are now hardcoded. ([#2778](https://github.com/pybamm-team/PyBaMM/pull/2778))
- When using `solver.step()`, the first time point in the step is shifted by `pybamm.settings.step_start_offset` (default 1 ns) to avoid having duplicate times in the solution steps from the end of one step and the start of the next. ([#2773](https://github.com/pybamm-team/PyBaMM/pull/2773))
- Renamed "Measured open circuit voltage [V]" to "Surface open-circuit voltage [V]". This variable was calculated from surface particle concentrations, and hence "hid" the overpotential from particle gradients. The new variable "Bulk open-circuit voltage [V]" is calculated from bulk particle concentrations instead. ([#2740](https://github.com/pybamm-team/PyBaMM/pull/2740))
- Renamed all references to "open circuit" to be "open-circuit" instead. ([#2740](https://github.com/pybamm-team/PyBaMM/pull/2740))
- Renamed parameter "1 + dlnf/dlnc" to "Thermodynamic factor". ([#2727](https://github.com/pybamm-team/PyBaMM/pull/2727))
- All PyBaMM models are now dimensional. This has been benchmarked against dimensionless models and found to give around the same solve time. Implementing dimensional models greatly reduces the barrier to entry for adding new models. However, this comes with several breaking changes: (i) the `timescale` and `length_scales` attributes of a model have been removed (they are no longer needed) (ii) several dimensionless variables are no longer defined, but the corresponding dimensional variables can still be accessed by adding the units to the name (iii) some parameters used only for non-dimensionalization, such as "Typical current [A]", have been removed ([#2419](https://github.com/pybamm-team/PyBaMM/pull/2419))

# [v23.2](https://github.com/pybamm-team/PyBaMM/tree/v23.2) - 2023-02-28

## Features

- Added an option for using a banded jacobian and sundials banded solvers for the IDAKLU solve ([#2677](https://github.com/pybamm-team/PyBaMM/pull/2677))
- The "particle size" option can now be a tuple to allow different behaviour in each electrode ([#2672](https://github.com/pybamm-team/PyBaMM/pull/2672)).
- Added temperature control to experiment class. ([#2518](https://github.com/pybamm-team/PyBaMM/pull/2518))

## Bug fixes

- Fixed current_sigmoid_ocp to be valid for both electrodes ([#2719](https://github.com/pybamm-team/PyBaMM/pull/2719)).
- Fixed the length scaling for the first dimension of r-R plots ([#2663](https://github.com/pybamm-team/PyBaMM/pull/2663)).

# [v23.1](https://github.com/pybamm-team/PyBaMM/tree/v23.1) - 2023-01-31

## Features

- Changed linting from `flake8` to `ruff` ([#2630](https://github.com/pybamm-team/PyBaMM/pull/2630)).
- Changed docs theme to pydata theme and start to improve docs in general ([#2618](https://github.com/pybamm-team/PyBaMM/pull/2618)).
- New `contact resistance` option, new parameter `Contact resistance [Ohm]` and new variable `Contact overpotential [V]` ([#2598](https://github.com/pybamm-team/PyBaMM/pull/2598)).
- Steps in `Experiment` can now be tagged and cycle numbers be searched based on those tags ([#2593](https://github.com/pybamm-team/PyBaMM/pull/2593)).

## Bug fixes

- Fixed a bug where the solid phase conductivity was double-corrected for tortuosity when loading parameters from a BPX file ([#2638](https://github.com/pybamm-team/PyBaMM/pull/2638)).
- Changed termination from "success" to "final time" for algebraic solvers to match ODE/DAE solvers ([#2613](https://github.com/pybamm-team/PyBaMM/pull/2613)).

# [v22.12](https://github.com/pybamm-team/PyBaMM/tree/v22.12) - 2022-12-31

## Features

- Added functionality to create `pybamm.ParameterValues` from a [BPX standard](https://github.com/pybamm-team/BPX) JSON file ([#2555](https://github.com/pybamm-team/PyBaMM/pull/2555)).
- Allow the option "surface form" to be "differential" in the `MPM` ([#2533](https://github.com/pybamm-team/PyBaMM/pull/2533))
- Added variables "Loss of lithium due to loss of active material in negative/positive electrode [mol]". These should be included in the calculation of "total lithium in system" to make sure that lithium is truly conserved. ([#2529](https://github.com/pybamm-team/PyBaMM/pull/2529))
- `initial_soc` can now be a string "x V", in which case the simulation is initialized to start from that voltage ([#2508](https://github.com/pybamm-team/PyBaMM/pull/2508))
- The `ElectrodeSOH` solver can now calculate electrode balance based on a target "cell capacity" (requires cell capacity "Q" as input), as well as the default "cyclable cell capacity" (requires cyclable lithium capacity "Q_Li" as input). Use the keyword argument `known_value` to control which is used. ([#2508](https://github.com/pybamm-team/PyBaMM/pull/2508))

## Bug fixes

- Allow models that subclass `BaseBatteryModel` to use custom options classes ([#2571](https://github.com/pybamm-team/PyBaMM/pull/2571))
- Fixed bug with `EntryPoints` in Spyder IDE ([#2584](https://github.com/pybamm-team/PyBaMM/pull/2584))
- Fixed electrolyte conservation when options {"surface form": "algebraic"} are used
- Fixed "constant concentration" electrolyte model so that "porosity times concentration" is conserved when porosity changes ([#2529](https://github.com/pybamm-team/PyBaMM/pull/2529))
- Fix installation on `Google Colab` (`pybtex` and `Colab` issue) ([#2526](https://github.com/pybamm-team/PyBaMM/pull/2526))

## Breaking changes

- Renamed "Negative/Positive electrode SOC" to "Negative/Positive electrode stoichiometry" to avoid confusion with cell SOC ([#2529](https://github.com/pybamm-team/PyBaMM/pull/2529))
- Removed external variables and submodels. InputParameter should now be used in all cases ([#2502](https://github.com/pybamm-team/PyBaMM/pull/2502))
- Trying to use a solver to solve multiple models results in a RuntimeError exception ([#2481](https://github.com/pybamm-team/PyBaMM/pull/2481))
- Inputs for the `ElectrodeSOH` solver are now (i) "Q_Li", the total cyclable capacity of lithium in the electrodes (previously "n_Li", the total number of moles, n_Li = 3600/F \* Q_Li) (ii) "Q_n", the capacity of the negative electrode (previously "C_n"), and "Q_p", the capacity of the positive electrode (previously "C_p") ([#2508](https://github.com/pybamm-team/PyBaMM/pull/2508))

# [v22.11.1](https://github.com/pybamm-team/PyBaMM/tree/v22.11.1) - 2022-12-13

## Bug fixes

- Fixed installation on Google Colab (`pybtex` issues) ([#2547](https://github.com/pybamm-team/PyBaMM/pull/2547/files))

# [v22.11](https://github.com/pybamm-team/PyBaMM/tree/v22.11) - 2022-11-30

## Features

- Updated parameter sets so that interpolants are created explicitly in the parameter set python file. This does not change functionality but allows finer control, e.g. specifying a "cubic" interpolator instead of the default "linear" ([#2510](https://github.com/pybamm-team/PyBaMM/pull/2510))
- Equivalent circuit models ([#2478](https://github.com/pybamm-team/PyBaMM/pull/2478))
- New Idaklu solver options for jacobian type and linear solver, support Sundials v6 ([#2444](https://github.com/pybamm-team/PyBaMM/pull/2444))
- Added `scale` and `reference` attributes to `Variable` objects, which can be use to make the ODE/DAE solver better conditioned ([#2440](https://github.com/pybamm-team/PyBaMM/pull/2440))
- SEI reactions can now be asymmetric ([#2425](https://github.com/pybamm-team/PyBaMM/pull/2425))

## Bug fixes

- Switched from `pkg_resources` to `importlib_metadata` for handling entry points ([#2500](https://github.com/pybamm-team/PyBaMM/pull/2500))
- Fixed some bugs related to processing `FunctionParameter` to `Interpolant` ([#2494](https://github.com/pybamm-team/PyBaMM/pull/2494))

## Optimizations

- `ParameterValues` now avoids trying to process children if a function parameter is an object that doesn't depend on its children ([#2477](https://github.com/pybamm-team/PyBaMM/pull/2477))
- Implemented memoization via `cache` and `cached_property` from functools ([#2465](https://github.com/pybamm-team/PyBaMM/pull/2465))
- Added more rules for simplifying expressions, especially around Concatenations. Also, meshes constructed from multiple domains are now cached ([#2443](https://github.com/pybamm-team/PyBaMM/pull/2443))
- Added more rules for simplifying expressions. Constants in binary operators are now moved to the left by default (e.g. `x*2` returns `2*x`) ([#2424](https://github.com/pybamm-team/PyBaMM/pull/2424))

## Breaking changes

- Interpolants created from parameter data are now "linear" by default (was "cubic") ([#2494](https://github.com/pybamm-team/PyBaMM/pull/2494))
- Renamed entry point for parameter sets to `pybamm_parameter_sets` ([#2475](https://github.com/pybamm-team/PyBaMM/pull/2475))
- Removed code for generating `ModelingToolkit` problems ([#2432](https://github.com/pybamm-team/PyBaMM/pull/2432))
- Removed `FirstOrder` and `Composite` lead-acid models, and some submodels specific to those models ([#2431](https://github.com/pybamm-team/PyBaMM/pull/2431))

# [v22.10.post1](https://github.com/pybamm-team/PyBaMM/tree/v22.10.post1) - 2022-10-31

## Breaking changes

- Removed all julia generation code ([#2453](https://github.com/pybamm-team/PyBaMM/pull/2453)). Julia code will be hosted at [PyBaMM.jl](https://github.com/tinosulzer/PyBaMM.jl) from now on.

# [v22.10](https://github.com/pybamm-team/PyBaMM/tree/v22.10) - 2022-10-31

## Features

- Third-party parameter sets can be added by registering entry points to ~~`pybamm_parameter_set`~~`pybamm_parameter_sets` ([#2396](https://github.com/pybamm-team/PyBaMM/pull/2396), changed in [#2475](https://github.com/pybamm-team/PyBaMM/pull/2475))
- Added three-dimensional interpolation ([#2380](https://github.com/pybamm-team/PyBaMM/pull/2380))

## Bug fixes

- `pybamm.have_julia()` now checks that julia is properly configured ([#2402](https://github.com/pybamm-team/PyBaMM/pull/2402))
- For simulations with events that cause the simulation to stop early, the sensitivities could be evaluated incorrectly to zero ([#2337](https://github.com/pybamm-team/PyBaMM/pull/2337))

## Optimizations

- Reformatted how simulations with experiments are built ([#2395](https://github.com/pybamm-team/PyBaMM/pull/2395))
- Added small perturbation to initial conditions for casadi solver. This seems to help the solver converge better in some cases ([#2356](https://github.com/pybamm-team/PyBaMM/pull/2356))
- Added `ExplicitTimeIntegral` functionality to move variables which do not appear anywhere on the rhs to a new location, and to integrate those variables explicitly when `get` is called by the solution object. ([#2348](https://github.com/pybamm-team/PyBaMM/pull/2348))
- Added more rules for simplifying expressions ([#2211](https://github.com/pybamm-team/PyBaMM/pull/2211))
- Sped up calculations of Electrode SOH variables for summary variables ([#2210](https://github.com/pybamm-team/PyBaMM/pull/2210))

## Breaking change

- Removed `pybamm.SymbolReplacer` as it is no longer needed to set up simulations with experiments, which is the only place where it was being used ([#2395](https://github.com/pybamm-team/PyBaMM/pull/2395))
- Removed `get_infinite_nested_dict`, `BaseModel.check_default_variables_dictionaries`, and `Discretisation.create_jacobian` methods, which were not used by any other functionality in the repository ([#2384](https://github.com/pybamm-team/PyBaMM/pull/2384))
- Dropped support for Python 3.7 after the release of Numpy v1.22.0 ([#2379](https://github.com/pybamm-team/PyBaMM/pull/2379))
- Removed parameter cli tools (add/edit/remove parameters). Parameter sets can now more easily be added via python scripts. ([#2342](https://github.com/pybamm-team/PyBaMM/pull/2342))
- Parameter sets should now be provided as single python files containing all parameters and functions. Parameters provided as "data" (e.g. OCP vs SOC) can still be csv files, but must be either in the same folder as the parameter file or in a subfolder called "data/". See for example [Ai2020](https://github.com/pybamm-team/PyBaMM/tree/develop/pybamm/input/parameters/lithium_ion/Ai2020.py) ([#2342](https://github.com/pybamm-team/PyBaMM/pull/2342))

# [v22.9](https://github.com/pybamm-team/PyBaMM/tree/v22.9) - 2022-09-30

## Features

- Added function `pybamm.get_git_commit_info()`, which returns information about the last git commit, useful for reproducibility ([#2293](https://github.com/pybamm-team/PyBaMM/pull/2293))
- Added SEI model for composite electrodes ([#2290](https://github.com/pybamm-team/PyBaMM/pull/2290))
- For experiments, the simulation now automatically checks and skips steps that cannot be performed (e.g. "Charge at 1C until 4.2V" from 100% SOC) ([#2212](https://github.com/pybamm-team/PyBaMM/pull/2212))

## Bug fixes

- Arrhenius function for `nmc_OKane2022` positive electrode actually gets used now ([#2309](https://github.com/pybamm-team/PyBaMM/pull/2309))
- Added `SEI on cracks` to loop over all interfacial reactions ([#2262](https://github.com/pybamm-team/PyBaMM/pull/2262))
- Fixed `X-averaged SEI on cracks concentration` so it's an average over x only, not y and z ([#2262](https://github.com/pybamm-team/PyBaMM/pull/2262))
- Corrected initial state for SEI on cracks ([#2262](https://github.com/pybamm-team/PyBaMM/pull/2262))

## Optimizations

- Default options for `particle mechanics` now dealt with differently in each electrode ([#2262](https://github.com/pybamm-team/PyBaMM/pull/2262))
- Sped up calculations of Electrode SOH variables for summary variables ([#2210](https://github.com/pybamm-team/PyBaMM/pull/2210))

## Breaking changes

- When creating a `pybamm.Interpolant` the default interpolator is now "linear". Passing data directly to `ParameterValues` using the `[data]` tag will be still used to create a cubic spline interpolant, as before ([#2258](https://github.com/pybamm-team/PyBaMM/pull/2258))
- Events must now be defined in such a way that they are positive at the initial conditions (events will be triggered when they become negative, instead of when they change sign in either direction) ([#2212](https://github.com/pybamm-team/PyBaMM/pull/2212))

# [v22.8](https://github.com/pybamm-team/PyBaMM/tree/v22.8) - 2022-08-31

## Features

- Added `CurrentSigmoidOpenCircuitPotential` model to model voltage hysteresis for charge/discharge ([#2256](https://github.com/pybamm-team/PyBaMM/pull/2256))
- Added "Chen2020_composite" parameter set for a composite graphite/silicon electrode. ([#2256](https://github.com/pybamm-team/PyBaMM/pull/2256))
- Added new cumulative variables `Throughput capacity [A.h]` and `Throughput energy [W.h]` to standard variables and summary variables, to assist with degradation studies. Throughput variables are only calculated if `calculate discharge energy` is set to `true`. `Time [s]` and `Time [h]` also added to summary variables. ([#2249](https://github.com/pybamm-team/PyBaMM/pull/2249))
- Added `lipf6_OKane2022` electrolyte to `OKane2022` parameter set ([#2249](https://github.com/pybamm-team/PyBaMM/pull/2249))
- Reformated submodel structure to allow composite electrodes. Composite positive electrode is now also possible. With current implementation, electrodes can have at most two phases. ([#2248](https://github.com/pybamm-team/PyBaMM/pull/2248))

## Bug fixes

- Added new parameter `Ratio of lithium moles to SEI moles` (short name z_sei) to fix a bug where this number was incorrectly hardcoded to 1. ([#2222](https://github.com/pybamm-team/PyBaMM/pull/2222))
- Changed short name of parameter `Inner SEI reaction proportion` from alpha_SEI to inner_sei_proportion, to avoid confusion with transfer coefficients. ([#2222](https://github.com/pybamm-team/PyBaMM/pull/2222))
- Deleted legacy parameters with short names beta_sei and beta_plating. ([#2222](https://github.com/pybamm-team/PyBaMM/pull/2222))
- Corrected initial SEI thickness for OKane2022 parameter set. ([#2218](https://github.com/pybamm-team/PyBaMM/pull/2218))

## Optimizations

- Simplified scaling for the exchange-current density. The dimensionless parameter `C_r` is kept, but no longer used anywhere ([#2238](https://github.com/pybamm-team/PyBaMM/pull/2238))
- Added limits for variables in some functions to avoid division by zero, sqrt(negative number), etc ([#2213](https://github.com/pybamm-team/PyBaMM/pull/2213))

## Breaking changes

- Parameters specific to a (primary/secondary) phase in a domain are doubly nested. e.g. `param.c_n_max` is now `param.n.prim.c_max` ([#2248](https://github.com/pybamm-team/PyBaMM/pull/2248))

# [v22.7](https://github.com/pybamm-team/PyBaMM/tree/v22.7) - 2022-07-31

## Features

- Moved general code about submodels to `BaseModel` instead of `BaseBatteryModel`, making it easier to build custom models from submodels. ([#2169](https://github.com/pybamm-team/PyBaMM/pull/2169))
- Events can now be plotted as a regular variable (under the name "Event: event_name", e.g. "Event: Minimum voltage [V]") ([#2158](https://github.com/pybamm-team/PyBaMM/pull/2158))
- Added example showing how to print whether a model is compatible with a parameter set ([#2112](https://github.com/pybamm-team/PyBaMM/pull/2112))
- Added SEI growth on cracks ([#2104](https://github.com/pybamm-team/PyBaMM/pull/2104))
- Added Arrhenius temperature dependence of SEI growth ([#2104](https://github.com/pybamm-team/PyBaMM/pull/2104))
- The "Inner SEI reaction proportion" parameter actually gets used now ([#2104](https://github.com/pybamm-team/PyBaMM/pull/2104))
- New OKane2022 parameter set replaces Chen2020_plating ([#2104](https://github.com/pybamm-team/PyBaMM/pull/2104))
- SEI growth, lithium plating and porosity change can now be set to distributed in `SPMe`. There is an additional option called `x-average side reactions` which allows to set this (note that for `SPM` it is always x-averaged). ([#2099](https://github.com/pybamm-team/PyBaMM/pull/2099))

## Optimizations

- Improved eSOH calculations to be more robust ([#2192](https://github.com/pybamm-team/PyBaMM/pull/2192),[#2199](https://github.com/pybamm-team/PyBaMM/pull/2199))
- The (2x2x2=8) particle diffusion submodels have been consolidated into just three submodels (Fickian diffusion, polynomial profile, and x-averaged polynomial profile) with optional x-averaging and size distribution. Polynomial profile and x-averaged polynomial profile are still two separate submodels, since they deal with surface concentration differently.
- Added error for when solution vector gets too large, to help debug solver errors ([#2138](https://github.com/pybamm-team/PyBaMM/pull/2138))

## Bug fixes

- Fixed error reporting for simulation with experiment ([#2213](https://github.com/pybamm-team/PyBaMM/pull/2213))
- Fixed a bug in `Simulation` that caused initial conditions to change when solving an experiment multiple times ([#2204](https://github.com/pybamm-team/PyBaMM/pull/2204))
- Fixed labels and ylims in `plot_voltage_components`([#2183](https://github.com/pybamm-team/PyBaMM/pull/2183))
- Fixed 2D interpolant ([#2180](https://github.com/pybamm-team/PyBaMM/pull/2180))
- Fixes a bug where the SPMe always builds even when `build=False` ([#2169](https://github.com/pybamm-team/PyBaMM/pull/2169))
- Some events have been removed in the case where they are constant, i.e. can never be reached ([#2158](https://github.com/pybamm-team/PyBaMM/pull/2158))
- Raise explicit `NotImplementedError` if trying to call `bool()` on a pybamm Symbol (e.g. in an if statement condition) ([#2141](https://github.com/pybamm-team/PyBaMM/pull/2141))
- Fixed bug causing cut-off voltage to change after setting up a simulation with a model ([#2138](https://github.com/pybamm-team/PyBaMM/pull/2138))
- A single solution cycle can now be used as a starting solution for a simulation ([#2138](https://github.com/pybamm-team/PyBaMM/pull/2138))

## Breaking changes

- Exchange-current density functions (and some other functions) now take an additional argument, the maximum particle concentration for that phase ([#2134](https://github.com/pybamm-team/PyBaMM/pull/2134))
- Loss of lithium to SEI on cracks is now a degradation variable, so setting a particle mechanics submodel is now compulsory (NoMechanics will suffice) ([#2104](https://github.com/pybamm-team/PyBaMM/pull/2104))

# [v22.6](https://github.com/pybamm-team/PyBaMM/tree/v22.6) - 2022-06-30

## Features

- Added open-circuit potential as a separate submodel ([#2094](https://github.com/pybamm-team/PyBaMM/pull/2094))
- Added partially reversible lithium plating model and new `OKane2022` parameter set to go with it ([#2043](https://github.com/pybamm-team/PyBaMM/pull/2043))
- Added `__eq__` and `__hash__` methods for `Symbol` objects, using `.id` ([#1978](https://github.com/pybamm-team/PyBaMM/pull/1978))

## Optimizations

- Stoichiometry inputs to OCP functions are now bounded between 1e-10 and 1-1e-10, with singularities at 0 and 1 so that OCP goes to +- infinity ([#2095](https://github.com/pybamm-team/PyBaMM/pull/2095))

## Breaking changes

- Changed some dictionary keys to `Symbol` instead of `Symbol.id` (internal change only, should not affect external facing functions) ([#1978](https://github.com/pybamm-team/PyBaMM/pull/1978))

# [v22.5](https://github.com/pybamm-team/PyBaMM/tree/v22.5) - 2022-05-31

## Features

- Added a casadi version of the IDKLU solver, which is used for `model.convert_to_format = "casadi"` ([#2002](https://github.com/pybamm-team/PyBaMM/pull/2002))
- Added functionality to generate Julia expressions from a model. See [PyBaMM.jl](https://github.com/tinosulzer/PyBaMM.jl) for how to use these ([#1942](https://github.com/pybamm-team/PyBaMM/pull/1942)))
- Added basic callbacks to the Simulation class, and a LoggingCallback ([#1880](https://github.com/pybamm-team/PyBaMM/pull/1880)))

## Bug fixes

- Corrected legend order in "plot_voltage_components.py", so each entry refers to the correct overpotential. ([#2061](https://github.com/pybamm-team/PyBaMM/pull/2061))

## Breaking changes

- Changed domain-specific parameter names to a nested attribute. `param.n.l_n` is now `param.n.l` ([#2063](https://github.com/pybamm-team/PyBaMM/pull/2063))

# [v22.4](https://github.com/pybamm-team/PyBaMM/tree/v22.4) - 2022-04-30

## Features

- Added a casadi version of the IDKLU solver, which is used for `model.convert_to_format = "casadi"` ([#2002](https://github.com/pybamm-team/PyBaMM/pull/2002))

## Bug fixes

- Remove old deprecation errors, including those in `parameter_values.py` that caused the simulation if, for example, the reaction rate is re-introduced manually ([#2022](https://github.com/pybamm-team/PyBaMM/pull/2022))

# [v22.3](https://github.com/pybamm-team/PyBaMM/tree/v22.3) - 2022-03-31

## Features

- Added "Discharge energy [W.h]", which is the integral of the power in Watts, as an optional output. Set the option "calculate discharge energy" to "true" to get this output ("false" by default, since it can slow down some of the simple models) ([#1969](https://github.com/pybamm-team/PyBaMM/pull/1969)))
- Added an option "calculate heat source for isothermal models" to choose whether or not the heat generation terms are computed when running models with the option `thermal="isothermal"` ([#1958](https://github.com/pybamm-team/PyBaMM/pull/1958))

## Optimizations

- Simplified `model.new_copy()` ([#1977](https://github.com/pybamm-team/PyBaMM/pull/1977))

## Bug fixes

- Fix bug where sensitivity calculation failed if len of `calculate_sensitivities` was less than `inputs` ([#1897](https://github.com/pybamm-team/PyBaMM/pull/1897))
- Fixed a bug in the eSOH variable calculation when OCV is given as data ([#1975](https://github.com/pybamm-team/PyBaMM/pull/1975))
- Fixed a bug where isothermal models did not compute any heat source terms ([#1958](https://github.com/pybamm-team/PyBaMM/pull/1958))

## Breaking changes

- Removed `model.new_empty_copy()` (use `model.new_copy()` instead) ([#1977](https://github.com/pybamm-team/PyBaMM/pull/1977))
- Dropped support for Windows 32-bit architecture ([#1964](https://github.com/pybamm-team/PyBaMM/pull/1964))

# [v22.2](https://github.com/pybamm-team/PyBaMM/tree/v22.2) - 2022-02-28

## Features

- Isothermal models now calculate heat source terms (but the temperature remains constant). The models now also account for current collector heating when `dimensionality=0` ([#1929](https://github.com/pybamm-team/PyBaMM/pull/1929))
- Added new models for power control and resistance control ([#1917](https://github.com/pybamm-team/PyBaMM/pull/1917))
- Initial concentrations can now be provided as a function of `r` as well as `x` ([#1866](https://github.com/pybamm-team/PyBaMM/pull/1866))

## Bug fixes

- Fixed a bug where thermal submodels could not be used with half-cells ([#1929](https://github.com/pybamm-team/PyBaMM/pull/1929))
- Parameters can now be imported from a directory having "pybamm" in its name ([#1919](https://github.com/pybamm-team/PyBaMM/pull/1919))
- `scikit.odes` and `SUNDIALS` can now be installed using `pybamm_install_odes` ([#1916](https://github.com/pybamm-team/PyBaMM/pull/1916))

## Breaking changes

- The `domain` setter and `auxiliary_domains` getter have been deprecated, `domains` setter/getter should be used instead. The `domain` getter is still active. We now recommend creating symbols with `domains={...}` instead of `domain=..., auxiliary_domains={...}`, but the latter is not yet deprecated ([#1866](https://github.com/pybamm-team/PyBaMM/pull/1866))

# [v22.1](https://github.com/pybamm-team/PyBaMM/tree/v22.1) - 2022-01-31

## Features

- Half-cell models can now be run with "surface form" ([#1913](https://github.com/pybamm-team/PyBaMM/pull/1913))
- Added option for different kinetics on anode and cathode ([#1913](https://github.com/pybamm-team/PyBaMM/pull/1913))
- Allow `pybamm.Solution.save_data()` to return a string if filename is None, and added json to_format option ([#1909](https://github.com/pybamm-team/PyBaMM/pull/1909))
- Added an option to force install compatible versions of jax and jaxlib if already installed using CLI ([#1881](https://github.com/pybamm-team/PyBaMM/pull/1881))

## Optimizations

- The `Symbol` nodes no longer subclasses `anytree.NodeMixIn`. This removes some checks that were not really needed ([#1912](https://github.com/pybamm-team/PyBaMM/pull/1912))

## Bug fixes

- Parameters can now be imported from any given path in `Windows` ([#1900](https://github.com/pybamm-team/PyBaMM/pull/1900))
- Fixed initial conditions for the EC SEI model ([#1895](https://github.com/pybamm-team/PyBaMM/pull/1895))
- Fixed issue in extraction of sensitivites ([#1894](https://github.com/pybamm-team/PyBaMM/pull/1894))

# [v21.12](https://github.com/pybamm-team/PyBaMM/tree/v21.11) - 2021-12-29

## Features

- Added new kinetics models for asymmetric Butler-Volmer, linear kinetics, and Marcus-Hush-Chidsey ([#1858](https://github.com/pybamm-team/PyBaMM/pull/1858))
- Experiments can be set to terminate when a voltage is reached (across all steps) ([#1832](https://github.com/pybamm-team/PyBaMM/pull/1832))
- Added cylindrical geometry and finite volume method ([#1824](https://github.com/pybamm-team/PyBaMM/pull/1824))

## Bug fixes

- `PyBaMM` is now importable in `Linux` systems where `jax` is already installed ([#1874](https://github.com/pybamm-team/PyBaMM/pull/1874))
- Simulations with drive cycles now support `initial_soc` ([#1842](https://github.com/pybamm-team/PyBaMM/pull/1842))
- Fixed bug in expression tree simplification ([#1831](https://github.com/pybamm-team/PyBaMM/pull/1831))
- Solid tortuosity is now correctly calculated with Bruggeman coefficient of the respective electrode ([#1773](https://github.com/pybamm-team/PyBaMM/pull/1773))

# [v21.11](https://github.com/pybamm-team/PyBaMM/tree/v21.11) - 2021-11-30

## Features

- The name of a parameter set can be passed to `ParameterValues` as a string, e.g. `ParameterValues("Chen2020")` ([#1822](https://github.com/pybamm-team/PyBaMM/pull/1822))
- Added submodels for interface utilisation ([#1821](https://github.com/pybamm-team/PyBaMM/pull/1821))
- Reformatted SEI growth models into a single submodel with conditionals ([#1808](https://github.com/pybamm-team/PyBaMM/pull/1808))
- Stress-induced diffusion is now a separate model option instead of being automatically included when using the particle mechanics submodels ([#1797](https://github.com/pybamm-team/PyBaMM/pull/1797))
- `Experiment`s with drive cycles can be solved ([#1793](https://github.com/pybamm-team/PyBaMM/pull/1793))
- Added surface area to volume ratio as a factor to the SEI equations ([#1790](https://github.com/pybamm-team/PyBaMM/pull/1790))
- Half-cell SPM and SPMe have been implemented ([#1731](https://github.com/pybamm-team/PyBaMM/pull/1731))

## Bug fixes

- Fixed `sympy` operators for `Arctan` and `Exponential` ([#1786](https://github.com/pybamm-team/PyBaMM/pull/1786))
- Fixed finite volume discretization in spherical polar coordinates ([#1782](https://github.com/pybamm-team/PyBaMM/pull/1782))
- Fixed bug when using `Experiment` with a pouch cell model ([#1707](https://github.com/pybamm-team/PyBaMM/pull/1707))
- Fixed bug when using `Experiment` with a plating model ([#1707](https://github.com/pybamm-team/PyBaMM/pull/1707))
- Fixed hack for potentials in the SPMe model ([#1707](https://github.com/pybamm-team/PyBaMM/pull/1707))

## Breaking changes

- The `chemistry` keyword argument in `ParameterValues` has been deprecated. Use `ParameterValues(chem)` instead of `ParameterValues(chemistry=chem)` ([#1822](https://github.com/pybamm-team/PyBaMM/pull/1822))
- Raise error when trying to convert an `Interpolant` with the "pchip" interpolator to CasADI ([#1791](https://github.com/pybamm-team/PyBaMM/pull/1791))
- Raise error if `Concatenation` is used directly with `Variable` objects (`concatenation` should be used instead) ([#1789](https://github.com/pybamm-team/PyBaMM/pull/1789))
- Made jax, jaxlib and the PyBaMM JaxSolver optional ([#1767](https://github.com/pybamm-team/PyBaMM/pull/1767), [#1803](https://github.com/pybamm-team/PyBaMM/pull/1803))

# [v21.10](https://github.com/pybamm-team/PyBaMM/tree/v21.10) - 2021-10-31

## Features

- Summary variables can now be user-determined ([#1760](https://github.com/pybamm-team/PyBaMM/pull/1760))
- Added `all_first_states` to the `Solution` object for a simulation with experiment ([#1759](https://github.com/pybamm-team/PyBaMM/pull/1759))
- Added a new method (`create_gif`) in `QuickPlot`, `Simulation` and `BatchStudy` to create a GIF of a simulation ([#1754](https://github.com/pybamm-team/PyBaMM/pull/1754))
- Added more examples for the `BatchStudy` class ([#1747](https://github.com/pybamm-team/PyBaMM/pull/1747))
- SEI models can now be included in the half-cell model ([#1705](https://github.com/pybamm-team/PyBaMM/pull/1705))

## Bug fixes

- Half-cell model and lead-acid models can now be simulated with `Experiment`s ([#1759](https://github.com/pybamm-team/PyBaMM/pull/1759))
- Removed in-place modification of the solution objects by `QuickPlot` ([#1747](https://github.com/pybamm-team/PyBaMM/pull/1747))
- Fixed vector-vector multiplication bug that was causing errors in the SPM with constant voltage or power ([#1735](https://github.com/pybamm-team/PyBaMM/pull/1735))

# [v21.9](https://github.com/pybamm-team/PyBaMM/tree/v21.9) - 2021-09-30

## Features

- Added thermal parameters (thermal conductivity, specific heat, etc.) to the `Ecker2015` parameter set from Zhao et al. (2018) and Hales et al. (2019) ([#1683](https://github.com/pybamm-team/PyBaMM/pull/1683))
- Added `plot_summary_variables` to plot and compare summary variables ([#1678](https://github.com/pybamm-team/PyBaMM/pull/1678))
- The DFN model can now be used directly (instead of `BasicDFNHalfCell`) to simulate a half-cell ([#1600](https://github.com/pybamm-team/PyBaMM/pull/1600))

## Breaking changes

- Dropped support for Python 3.6 ([#1696](https://github.com/pybamm-team/PyBaMM/pull/1696))
- The substring 'negative electrode' has been removed from variables related to SEI and lithium plating (e.g. 'Total negative electrode SEI thickness [m]' replaced by 'Total SEI thickness [m]') ([#1654](https://github.com/pybamm-team/PyBaMM/pull/1654))

# [v21.08](https://github.com/pybamm-team/PyBaMM/tree/v21.08) - 2021-08-26

This release introduces:

- the switch to calendar versioning: from now on we will use year.month version number
- sensitivity analysis of solutions with respect to input parameters
- several new models, including many-particle and state-of-health models
- improvement on how CasADI solver's handle events, including a new "fast with events" mode
- several other new features, optimizations, and bug fixes, summarized below

## Features

- Added submodels and functionality for particle-size distributions in the DFN model, including an
  example notebook ([#1602](https://github.com/pybamm-team/PyBaMM/pull/1602))
- Added UDDS and WLTC drive cycles ([#1601](https://github.com/pybamm-team/PyBaMM/pull/1601))
- Added LG M50 (NMC811 and graphite + SiOx) parameter set from O'Regan 2022 ([#1594](https://github.com/pybamm-team/PyBaMM/pull/1594))
- `pybamm.base_solver.solve` function can take a list of input parameters to calculate the sensitivities of the solution with respect to. Alternatively, it can be set to `True` to calculate the sensitivities for all input parameters ([#1552](https://github.com/pybamm-team/PyBaMM/pull/1552))
- Added capability for `quaternary` domains (in addition to `primary`, `secondary` and `tertiary`), increasing the maximum number of domains that a `Symbol` can have to 4. ([#1580](https://github.com/pybamm-team/PyBaMM/pull/1580))
- Tabs can now be placed at the bottom of the cell in 1+1D thermal models ([#1581](https://github.com/pybamm-team/PyBaMM/pull/1581))
- Added temperature dependence on electrode electronic conductivity ([#1570](https://github.com/pybamm-team/PyBaMM/pull/1570))
- `pybamm.base_solver.solve` function can take a list of input parameters to calculate the sensitivities of the solution with respect to. Alternatively, it can be set to `True` to calculate the sensitivities for all input parameters ([#1552](https://github.com/pybamm-team/PyBaMM/pull/1552))
- Added a new lithium-ion model `MPM` or Many-Particle Model, with a distribution of particle sizes in each electrode. ([#1529](https://github.com/pybamm-team/PyBaMM/pull/1529))
- Added 2 new submodels for lithium transport in a size distribution of electrode particles: Fickian diffusion (`FickianSingleSizeDistribution`) and uniform concentration profile (`FastSingleSizeDistribution`). ([#1529](https://github.com/pybamm-team/PyBaMM/pull/1529))
- Added a "particle size" domain to the default lithium-ion geometry, including plotting capabilities (`QuickPlot`) and processing of variables (`ProcessedVariable`). ([#1529](https://github.com/pybamm-team/PyBaMM/pull/1529))
- Added fitted expressions for OCPs for the Chen2020 parameter set ([#1526](https://github.com/pybamm-team/PyBaMM/pull/1497))
- Added `initial_soc` argument to `Simualtion.solve` for specifying the initial SOC when solving a model ([#1512](https://github.com/pybamm-team/PyBaMM/pull/1512))
- Added `print_name` to some symbols ([#1495](https://github.com/pybamm-team/PyBaMM/pull/1495), [#1497](https://github.com/pybamm-team/PyBaMM/pull/1497))
- Added Base Parameters class and SymPy in dependencies ([#1495](https://github.com/pybamm-team/PyBaMM/pull/1495))
- Added a new "reaction-driven" model for LAM from Reniers et al (2019) ([#1490](https://github.com/pybamm-team/PyBaMM/pull/1490))
- Some features ("loss of active material" and "particle mechanics") can now be specified separately for the negative electrode and positive electrode by passing a 2-tuple ([#1490](https://github.com/pybamm-team/PyBaMM/pull/1490))
- `plot` and `plot2D` now take and return a matplotlib Axis to allow for easier customization ([#1472](https://github.com/pybamm-team/PyBaMM/pull/1472))
- `ParameterValues.evaluate` can now return arrays to allow function parameters to be easily evaluated ([#1472](https://github.com/pybamm-team/PyBaMM/pull/1472))
- Added option to save only specific cycle numbers when simulating an `Experiment` ([#1459](https://github.com/pybamm-team/PyBaMM/pull/1459))
- Added capacity-based termination conditions when simulating an `Experiment` ([#1459](https://github.com/pybamm-team/PyBaMM/pull/1459))
- Added "summary variables" to track degradation over several cycles ([#1459](https://github.com/pybamm-team/PyBaMM/pull/1459))
- Added `ElectrodeSOH` model for calculating capacities and stoichiometric limits ([#1459](https://github.com/pybamm-team/PyBaMM/pull/1459))
- Added Batch Study class ([#1455](https://github.com/pybamm-team/PyBaMM/pull/1455))
- Added `ConcatenationVariable`, which is automatically created when variables are concatenated ([#1453](https://github.com/pybamm-team/PyBaMM/pull/1453))
- Added "fast with events" mode for the CasADi solver, which solves a model and finds events more efficiently than "safe" mode. As of PR #1450 this feature is still being tested and "safe" mode remains the default ([#1450](https://github.com/pybamm-team/PyBaMM/pull/1450))

## Optimizations

- Models that mostly use x-averaged quantities (SPM and SPMe) now use x-averaged degradation models ([#1490](https://github.com/pybamm-team/PyBaMM/pull/1490))
- Improved how the CasADi solver's "safe" mode finds events ([#1450](https://github.com/pybamm-team/PyBaMM/pull/1450))
- Perform more automatic simplifications of the expression tree ([#1449](https://github.com/pybamm-team/PyBaMM/pull/1449))
- Reduce time taken to hash a sparse `Matrix` object ([#1449](https://github.com/pybamm-team/PyBaMM/pull/1449))

## Bug fixes

- Fixed bug with `load_function` ([#1675](https://github.com/pybamm-team/PyBaMM/pull/1675))
- Updated documentation to include some previously missing functions, such as `erf` and `tanh` ([#1628](https://github.com/pybamm-team/PyBaMM/pull/1628))
- Fixed reading citation file without closing ([#1620](https://github.com/pybamm-team/PyBaMM/pull/1620))
- Porosity variation for SEI and plating models is calculated from the film thickness rather than from a separate ODE ([#1617](https://github.com/pybamm-team/PyBaMM/pull/1617))
- Fixed a bug where the order of the indexing for the entries of variables discretised using FEM was incorrect ([#1556](https://github.com/pybamm-team/PyBaMM/pull/1556))
- Fix broken module import for spyder when running a script twice ([#1555](https://github.com/pybamm-team/PyBaMM/pull/1555))
- Fixed ElectrodeSOH model for multi-dimensional simulations ([#1548](https://github.com/pybamm-team/PyBaMM/pull/1548))
- Removed the overly-restrictive check "each variable in the algebraic eqn keys must appear in the eqn" ([#1510](https://github.com/pybamm-team/PyBaMM/pull/1510))
- Made parameters importable through pybamm ([#1475](https://github.com/pybamm-team/PyBaMM/pull/1475))

## Breaking changes

- Refactored the `particle` submodel module, with the models having no size distribution now found in `particle.no_distribution`, and those with a size distribution in `particle.size_distribution`. Renamed submodels to indicate the transport model (Fickian diffusion, polynomial profile) and if they are "x-averaged". E.g., `FickianManyParticles` and `FickianSingleParticle` are now `no_distribution.FickianDiffusion` and `no_distribution.XAveragedFickianDiffusion` ([#1602](https://github.com/pybamm-team/PyBaMM/pull/1602))
- Changed sensitivity API. Removed `ProcessedSymbolicVariable`, all sensitivity now handled within the solvers and `ProcessedVariable` ([#1552](https://github.com/pybamm-team/PyBaMM/pull/1552),[#2276](https://github.com/pybamm-team/PyBaMM/pull/2276))
- The `Yang2017` parameter set has been removed as the complete parameter set is not publicly available in the literature ([#1577](https://github.com/pybamm-team/PyBaMM/pull/1577))
- Changed how options are specified for the "loss of active material" and "particle cracking" submodels. "loss of active material" can now be one of "none", "stress-driven", or "reaction-driven", or a 2-tuple for different options in negative and positive electrode. Similarly "particle cracking" (now called "particle mechanics") can now be "none", "swelling only", "swelling and cracking", or a 2-tuple ([#1490](https://github.com/pybamm-team/PyBaMM/pull/1490))
- Changed the variable in the full diffusion model from "Electrolyte concentration" to "Porosity times concentration" ([#1476](https://github.com/pybamm-team/PyBaMM/pull/1476))
- Renamed `lithium-ion` folder to `lithium_ion` and `lead-acid` folder to `lead_acid` in parameters ([#1464](https://github.com/pybamm-team/PyBaMM/pull/1464))

# [v0.4.0](https://github.com/pybamm-team/PyBaMM/tree/v0.4.0) - 2021-03-28

This release introduces:

- several new models, including reversible and irreversible plating submodels, submodels for loss of active material, Yang et al.'s (2017) coupled SEI/plating/pore clogging model, and the Newman-Tobias model
- internal optimizations for solving models, particularly for simulating experiments, with more accurate event detection and more efficient numerical methods and post-processing
- parallel solutions of a model with different inputs
- a cleaner installation process for Mac when installing from PyPI, no longer requiring a Homebrew installation of Sundials
- improved plotting functionality, including adding a new 'voltage component' plot
- several other new features, optimizations, and bug fixes, summarized below

## Features

- Added `NewmanTobias` li-ion battery model ([#1423](https://github.com/pybamm-team/PyBaMM/pull/1423))
- Added `plot_voltage_components` to easily plot the component overpotentials that make up the voltage ([#1419](https://github.com/pybamm-team/PyBaMM/pull/1419))
- Made `QuickPlot` more customizable and added an example ([#1419](https://github.com/pybamm-team/PyBaMM/pull/1419))
- `Solution` objects can now be created by stepping _different_ models ([#1408](https://github.com/pybamm-team/PyBaMM/pull/1408))
- Added Yang et al 2017 model that couples irreversible lithium plating, SEI growth and change in porosity which produces a transition from linear to nonlinear degradation pattern of lithium-ion battery over extended cycles([#1398](https://github.com/pybamm-team/PyBaMM/pull/1398))
- Added support for Python 3.9 and dropped support for Python 3.6. Python 3.6 may still work but is now untested ([#1370](https://github.com/pybamm-team/PyBaMM/pull/1370))
- Added the electrolyte overpotential and Ohmic losses for full conductivity, including surface form ([#1350](https://github.com/pybamm-team/PyBaMM/pull/1350))
- Added functionality to `Citations` to print formatted citations ([#1340](https://github.com/pybamm-team/PyBaMM/pull/1340))
- Updated the way events are handled in `CasadiSolver` for more accurate event location ([#1328](https://github.com/pybamm-team/PyBaMM/pull/1328))
- Added error message if initial conditions are outside the bounds of a variable ([#1326](https://github.com/pybamm-team/PyBaMM/pull/1326))
- Added temperature dependence to density, heat capacity and thermal conductivity ([#1323](https://github.com/pybamm-team/PyBaMM/pull/1323))
- Added temperature dependence to the transference number (`t_plus`) ([#1317](https://github.com/pybamm-team/PyBaMM/pull/1317))
- Added new functionality for `Interpolant` ([#1312](https://github.com/pybamm-team/PyBaMM/pull/1312))
- Added option to express experiments (and extract solutions) in terms of cycles of operating condition ([#1309](https://github.com/pybamm-team/PyBaMM/pull/1309))
- The event time and state are now returned as part of `Solution.t` and `Solution.y` so that the event is accurately captured in the returned solution ([#1300](https://github.com/pybamm-team/PyBaMM/pull/1300))
- Added reversible and irreversible lithium plating models ([#1287](https://github.com/pybamm-team/PyBaMM/pull/1287))
- Reformatted the `BasicDFNHalfCell` to be consistent with the other models ([#1282](https://github.com/pybamm-team/PyBaMM/pull/1282))
- Added option to make the total interfacial current density a state ([#1280](https://github.com/pybamm-team/PyBaMM/pull/1280))
- Added functionality to initialize a model using the solution from another model ([#1278](https://github.com/pybamm-team/PyBaMM/pull/1278))
- Added submodels for active material ([#1262](https://github.com/pybamm-team/PyBaMM/pull/1262))
- Updated solvers' method `solve()` so it can take a list of inputs dictionaries as the `inputs` keyword argument. In this case the model is solved for each input set in the list, and a list of solutions mapping the set of inputs to the solutions is returned. Note that `solve()` can still take a single dictionary as the `inputs` keyword argument. In this case the behaviour is unchanged compared to previous versions.([#1261](https://github.com/pybamm-team/PyBaMM/pull/1261))
- Added composite surface form electrolyte models: `CompositeDifferential` and `CompositeAlgebraic` ([#1207](https://github.com/pybamm-team/PyBaMM/issues/1207))

## Optimizations

- Improved the way an `Experiment` is simulated to reduce solve time (at the cost of slightly higher set-up time) ([#1408](https://github.com/pybamm-team/PyBaMM/pull/1408))
- Add script and workflow to automatically update parameter_sets.py docstrings ([#1371](https://github.com/pybamm-team/PyBaMM/pull/1371))
- Add URLs checker in workflows ([#1347](https://github.com/pybamm-team/PyBaMM/pull/1347))
- The `Solution` class now only creates the concatenated `y` when the user asks for it. This is an optimization step as the concatenation can be slow, especially with larger experiments ([#1331](https://github.com/pybamm-team/PyBaMM/pull/1331))
- If solver method `solve()` is passed a list of inputs as the `inputs` keyword argument, the resolution of the model for each input set is spread across several Python processes, usually running in parallel on different processors. The default number of processes is the number of processors available. `solve()` takes a new keyword argument `nproc` which can be used to set this number a manually.
- Variables are now post-processed using CasADi ([#1316](https://github.com/pybamm-team/PyBaMM/pull/1316))
- Operations such as `1*x` and `0+x` now directly return `x` ([#1252](https://github.com/pybamm-team/PyBaMM/pull/1252))

## Bug fixes

- Fixed a bug on the boundary conditions of `FickianSingleParticle` and `FickianManyParticles` to ensure mass is conserved ([#1421](https://github.com/pybamm-team/PyBaMM/pull/1421))
- Fixed a bug where the `PolynomialSingleParticle` submodel gave incorrect results with "dimensionality" equal to 2 ([#1411](https://github.com/pybamm-team/PyBaMM/pull/1411))
- Fixed a bug where volume averaging in 0D gave the wrong result ([#1411](https://github.com/pybamm-team/PyBaMM/pull/1411))
- Fixed a sign error in the positive electrode ohmic losses ([#1407](https://github.com/pybamm-team/PyBaMM/pull/1407))
- Fixed the formulation of the EC reaction SEI model ([#1397](https://github.com/pybamm-team/PyBaMM/pull/1397))
- Simulations now stop when an experiment becomes infeasible ([#1395](https://github.com/pybamm-team/PyBaMM/pull/1395))
- Added a check for domains in `Concatenation` ([#1368](https://github.com/pybamm-team/PyBaMM/pull/1368))
- Differentiation now works even when the differentiation variable is a constant ([#1294](https://github.com/pybamm-team/PyBaMM/pull/1294))
- Fixed a bug where the event time and state were no longer returned as part of the solution ([#1344](https://github.com/pybamm-team/PyBaMM/pull/1344))
- Fixed a bug in `CasadiSolver` safe mode which crashed when there were extrapolation events but no termination events ([#1321](https://github.com/pybamm-team/PyBaMM/pull/1321))
- When an `Interpolant` is extrapolated an error is raised for `CasadiSolver` (and a warning is raised for the other solvers) ([#1315](https://github.com/pybamm-team/PyBaMM/pull/1315))
- Fixed `Simulation` and `model.new_copy` to fix a bug where changes to the model were overwritten ([#1278](https://github.com/pybamm-team/PyBaMM/pull/1278))

## Breaking changes

- Removed `Simplification` class and `.simplify()` function ([#1369](https://github.com/pybamm-team/PyBaMM/pull/1369))
- All example notebooks in PyBaMM's GitHub repository must now include the command `pybamm.print_citations()`, otherwise the tests will fail. This is to encourage people to use this command to cite the relevant papers ([#1340](https://github.com/pybamm-team/PyBaMM/pull/1340))
- Notation has been homogenised to use positive and negative electrode (instead of cathode and anode). This applies to the parameter folders (now called `'positive_electrodes'` and `'negative_electrodes'`) and the options of `active_material` and `particle_cracking` submodels (now called `'positive'` and `'negative'`) ([#1337](https://github.com/pybamm-team/PyBaMM/pull/1337))
- `Interpolant` now takes `x` and `y` instead of a single `data` entry ([#1312](https://github.com/pybamm-team/PyBaMM/pull/1312))
- Boolean model options ('sei porosity change', 'convection') must now be given in string format ('true' or 'false' instead of True or False) ([#1280](https://github.com/pybamm-team/PyBaMM/pull/1280))
- Operations such as `1*x` and `0+x` now directly return `x`. This can be bypassed by explicitly creating the binary operators, e.g. `pybamm.Multiplication(1, x)` ([#1252](https://github.com/pybamm-team/PyBaMM/pull/1252))
- `'Cell capacity [A.h]'` has been renamed to `'Nominal cell capacity [A.h]'`. `'Cell capacity [A.h]'` will be deprecated in the next release. ([#1352](https://github.com/pybamm-team/PyBaMM/pull/1352))

# [v0.3.0](https://github.com/pybamm-team/PyBaMM/tree/v0.3.0) - 2020-12-01

This release introduces a new aging model for particle mechanics, a new reduced-order model (TSPMe), and a parameter set for A123 LFP cells. Additionally, there have been several backend optimizations to speed up model creation and solving, and other minor features and bug fixes.

## Features

- Added a submodel for particle mechanics ([#1232](https://github.com/pybamm-team/PyBaMM/pull/1232))
- Added a notebook on how to speed up the solver and handle instabilities ([#1223](https://github.com/pybamm-team/PyBaMM/pull/1223))
- Improve string printing of `BinaryOperator`, `Function`, and `Concatenation` objects ([#1223](https://github.com/pybamm-team/PyBaMM/pull/1223))
- Added `Solution.integration_time`, which is the time taken just by the integration subroutine, without extra setups ([#1223](https://github.com/pybamm-team/PyBaMM/pull/1223))
- Added parameter set for an A123 LFP cell ([#1209](https://github.com/pybamm-team/PyBaMM/pull/1209))
- Added variables related to equivalent circuit models ([#1204](https://github.com/pybamm-team/PyBaMM/pull/1204))
- Added the `Integrated` electrolyte conductivity submodel ([#1188](https://github.com/pybamm-team/PyBaMM/pull/1188))
- Added an example script to check conservation of lithium ([#1186](https://github.com/pybamm-team/PyBaMM/pull/1186))
- Added `erf` and `erfc` functions ([#1184](https://github.com/pybamm-team/PyBaMM/pull/1184))

## Optimizations

- Add (optional) smooth approximations for the `Minimum`, `Maximum`, `Heaviside`, and `AbsoluteValue` operators ([#1223](https://github.com/pybamm-team/PyBaMM/pull/1223))
- Avoid unnecessary repeated computations in the solvers ([#1222](https://github.com/pybamm-team/PyBaMM/pull/1222))
- Rewrite `Symbol.is_constant` to be more efficient ([#1222](https://github.com/pybamm-team/PyBaMM/pull/1222))
- Cache shape and size calculations ([#1222](https://github.com/pybamm-team/PyBaMM/pull/1222))
- Only instantiate the geometric, electrical and thermal parameter classes once ([#1222](https://github.com/pybamm-team/PyBaMM/pull/1222))

## Bug fixes

- Quickplot now works when timescale or lengthscale is a function of an input parameter ([#1234](https://github.com/pybamm-team/PyBaMM/pull/1234))
- Fix bug that was slowing down creation of the EC reaction SEI submodel ([#1227](https://github.com/pybamm-team/PyBaMM/pull/1227))
- Add missing separator thermal parameters for the Ecker parameter set ([#1226](https://github.com/pybamm-team/PyBaMM/pull/1226))
- Make sure simulation solves when evaluated timescale is a function of an input parameter ([#1218](https://github.com/pybamm-team/PyBaMM/pull/1218))
- Raise error if saving to MATLAB with variable names that MATLAB can't read, and give option of providing alternative variable names ([#1206](https://github.com/pybamm-team/PyBaMM/pull/1206))
- Raise error if the boundary condition at the origin in a spherical domain is other than no-flux ([#1175](https://github.com/pybamm-team/PyBaMM/pull/1175))
- Fix boundary conditions at r = 0 for Creating Models notebooks ([#1173](https://github.com/pybamm-team/PyBaMM/pull/1173))

## Breaking changes

- The parameters "Positive/Negative particle distribution in x" and "Positive/Negative surface area to volume ratio distribution in x" have been deprecated. Instead, users can provide "Positive/Negative particle radius [m]" and "Positive/Negative surface area to volume ratio [m-1]" directly as functions of through-cell position (x [m]) ([#1237](https://github.com/pybamm-team/PyBaMM/pull/1237))

# [v0.2.4](https://github.com/pybamm-team/PyBaMM/tree/v0.2.4) - 2020-09-07

This release adds new operators for more complex models, some basic sensitivity analysis, and a spectral volumes spatial method, as well as some small bug fixes.

## Features

- Added variables which track the total amount of lithium in the system ([#1136](https://github.com/pybamm-team/PyBaMM/pull/1136))
- Added `Upwind` and `Downwind` operators for convection ([#1134](https://github.com/pybamm-team/PyBaMM/pull/1134))
- Added Getting Started notebook on solver options and changing the mesh. Also added a notebook detailing the different thermal options, and a notebook explaining the steps that occur behind the scenes in the `Simulation` class ([#1131](https://github.com/pybamm-team/PyBaMM/pull/1131))
- Added particle submodel that use a polynomial approximation to the concentration within the electrode particles ([#1130](https://github.com/pybamm-team/PyBaMM/pull/1130))
- Added `Modulo`, `Floor` and `Ceiling` operators ([#1121](https://github.com/pybamm-team/PyBaMM/pull/1121))
- Added DFN model for a half cell ([#1121](https://github.com/pybamm-team/PyBaMM/pull/1121))
- Automatically compute surface area to volume ratio based on particle shape for li-ion models ([#1120](https://github.com/pybamm-team/PyBaMM/pull/1120))
- Added "R-averaged particle concentration" variables ([#1118](https://github.com/pybamm-team/PyBaMM/pull/1118))
- Added support for sensitivity calculations to the casadi solver ([#1109](https://github.com/pybamm-team/PyBaMM/pull/1109))
- Added support for index 1 semi-explicit dae equations and sensitivity calculations to JAX BDF solver ([#1107](https://github.com/pybamm-team/PyBaMM/pull/1107))
- Allowed keyword arguments to be passed to `Simulation.plot()` ([#1099](https://github.com/pybamm-team/PyBaMM/pull/1099))
- Added the Spectral Volumes spatial method and the submesh that it works with ([#900](https://github.com/pybamm-team/PyBaMM/pull/900))

## Bug fixes

- Fixed bug where some parameters were not being set by the `EcReactionLimited` SEI model ([#1136](https://github.com/pybamm-team/PyBaMM/pull/1136))
- Fixed bug on electrolyte potential for `BasicDFNHalfCell` ([#1133](https://github.com/pybamm-team/PyBaMM/pull/1133))
- Fixed `r_average` to work with `SecondaryBroadcast` ([#1118](https://github.com/pybamm-team/PyBaMM/pull/1118))
- Fixed finite volume discretisation of spherical integrals ([#1118](https://github.com/pybamm-team/PyBaMM/pull/1118))
- `t_eval` now gets changed to a `linspace` if a list of length 2 is passed ([#1113](https://github.com/pybamm-team/PyBaMM/pull/1113))
- Fixed bug when setting a function with an `InputParameter` ([#1111](https://github.com/pybamm-team/PyBaMM/pull/1111))

## Breaking changes

- The "fast diffusion" particle option has been renamed "uniform profile" ([#1130](https://github.com/pybamm-team/PyBaMM/pull/1130))
- The modules containing standard parameters are now classes so they can take options
  (e.g. `standard_parameters_lithium_ion` is now `LithiumIonParameters`) ([#1120](https://github.com/pybamm-team/PyBaMM/pull/1120))
- Renamed `quick_plot_vars` to `output_variables` in `Simulation` to be consistent with `QuickPlot`. Passing `quick_plot_vars` to `Simulation.plot()` has been deprecated and `output_variables` should be passed instead ([#1099](https://github.com/pybamm-team/PyBaMM/pull/1099))

# [v0.2.3](https://github.com/pybamm-team/PyBaMM/tree/v0.2.3) - 2020-07-01

This release enables the use of [Google Colab](https://colab.research.google.com/github/pybamm-team/PyBaMM/blob/main/) for running example notebooks, and adds some small new features and bug fixes.

## Features

- Added JAX evaluator, and ODE solver ([#1038](https://github.com/pybamm-team/PyBaMM/pull/1038))
- Reformatted Getting Started notebooks ([#1083](https://github.com/pybamm-team/PyBaMM/pull/1083))
- Reformatted Landesfeind electrolytes ([#1064](https://github.com/pybamm-team/PyBaMM/pull/1064))
- Adapted examples to be run in Google Colab ([#1061](https://github.com/pybamm-team/PyBaMM/pull/1061))
- Added some new solvers for algebraic models ([#1059](https://github.com/pybamm-team/PyBaMM/pull/1059))
- Added `length_scales` attribute to models ([#1058](https://github.com/pybamm-team/PyBaMM/pull/1058))
- Added averaging in secondary dimensions ([#1057](https://github.com/pybamm-team/PyBaMM/pull/1057))
- Added SEI reaction based on Yang et. al. 2017 and reduction in porosity ([#1009](https://github.com/pybamm-team/PyBaMM/issues/1009))

## Optimizations

- Reformatted CasADi "safe" mode to deal with events better ([#1089](https://github.com/pybamm-team/PyBaMM/pull/1089))

## Bug fixes

- Fixed a bug in `InterstitialDiffusionLimited` ([#1097](https://github.com/pybamm-team/PyBaMM/pull/1097))
- Fixed `Simulation` to keep different copies of the model so that parameters can be changed between simulations ([#1090](https://github.com/pybamm-team/PyBaMM/pull/1090))
- Fixed `model.new_copy()` to keep custom submodels ([#1090](https://github.com/pybamm-team/PyBaMM/pull/1090))
- 2D processed variables can now be evaluated at the domain boundaries ([#1088](https://github.com/pybamm-team/PyBaMM/pull/1088))
- Update the default variable points to better capture behaviour in the solid particles in li-ion models ([#1081](https://github.com/pybamm-team/PyBaMM/pull/1081))
- Fix `QuickPlot` to display variables discretised by FEM (in y-z) properly ([#1078](https://github.com/pybamm-team/PyBaMM/pull/1078))
- Add length scales to `EffectiveResistance` models ([#1071](https://github.com/pybamm-team/PyBaMM/pull/1071))
- Allowed for pybamm functions exp, sin, cos, sqrt to be used in expression trees that
  are converted to casadi format ([#1067](https://github.com/pybamm-team/PyBaMM/pull/1067))
- Fix a bug where variables that depend on y and z were transposed in `QuickPlot` ([#1055](https://github.com/pybamm-team/PyBaMM/pull/1055))

## Breaking changes

- `Simulation.specs` and `Simulation.set_defaults` have been deprecated. Users should create a new `Simulation` object for each different case instead ([#1090](https://github.com/pybamm-team/PyBaMM/pull/1090))
- The solution times `t_eval` must now be provided to `Simulation.solve()` when not using an experiment or prescribing the current using drive cycle data ([#1086](https://github.com/pybamm-team/PyBaMM/pull/1086))

# [v0.2.2](https://github.com/pybamm-team/PyBaMM/tree/v0.2.2) - 2020-06-01

New SEI models, simplification of submodel structure, as well as optimisations and general bug fixes.

## Features

- Reformatted `Geometry` and `Mesh` classes ([#1032](https://github.com/pybamm-team/PyBaMM/pull/1032))
- Added arbitrary geometry to the lumped thermal model ([#718](https://github.com/pybamm-team/PyBaMM/issues/718))
- Allowed `ProcessedVariable` to handle cases where `len(solution.t)=1` ([#1020](https://github.com/pybamm-team/PyBaMM/pull/1020))
- Added `BackwardIndefiniteIntegral` symbol ([#1014](https://github.com/pybamm-team/PyBaMM/pull/1014))
- Added `plot` and `plot2D` to enable easy plotting of `pybamm.Array` objects ([#1008](https://github.com/pybamm-team/PyBaMM/pull/1008))
- Updated effective current collector models and added example notebook ([#1007](https://github.com/pybamm-team/PyBaMM/pull/1007))
- Added SEI film resistance as an option ([#994](https://github.com/pybamm-team/PyBaMM/pull/994))
- Added `parameters` attribute to `pybamm.BaseModel` and `pybamm.Geometry` that lists all of the required parameters ([#993](https://github.com/pybamm-team/PyBaMM/pull/993))
- Added tab, edge, and surface cooling ([#965](https://github.com/pybamm-team/PyBaMM/pull/965))
- Added functionality to solver to automatically discretise a 0D model ([#947](https://github.com/pybamm-team/PyBaMM/pull/947))
- Added sensitivity to `CasadiAlgebraicSolver` ([#940](https://github.com/pybamm-team/PyBaMM/pull/940))
- Added `ProcessedSymbolicVariable` class, which can handle symbolic variables (i.e. variables for which the inputs are symbolic) ([#940](https://github.com/pybamm-team/PyBaMM/pull/940))
- Made `QuickPlot` compatible with Google Colab ([#935](https://github.com/pybamm-team/PyBaMM/pull/935))
- Added `BasicFull` model for lead-acid ([#932](https://github.com/pybamm-team/PyBaMM/pull/932))
- Added 'arctan' function ([#973](https://github.com/pybamm-team/PyBaMM/pull/973))

## Optimizations

- Implementing the use of GitHub Actions for CI ([#855](https://github.com/pybamm-team/PyBaMM/pull/855))
- Changed default solver for DAE models to `CasadiSolver` ([#978](https://github.com/pybamm-team/PyBaMM/pull/978))
- Added some extra simplifications to the expression tree ([#971](https://github.com/pybamm-team/PyBaMM/pull/971))
- Changed the behaviour of "safe" mode in `CasadiSolver` ([#956](https://github.com/pybamm-team/PyBaMM/pull/956))
- Sped up model building ([#927](https://github.com/pybamm-team/PyBaMM/pull/927))
- Changed default solver for lead-acid to `CasadiSolver` ([#927](https://github.com/pybamm-team/PyBaMM/pull/927))

## Bug fixes

- Fix a bug where slider plots do not update properly in notebooks ([#1041](https://github.com/pybamm-team/PyBaMM/pull/1041))
- Fix storing and plotting external variables in the solution ([#1026](https://github.com/pybamm-team/PyBaMM/pull/1026))
- Fix running a simulation with a model that is already discretized ([#1025](https://github.com/pybamm-team/PyBaMM/pull/1025))
- Fix CI not triggering for PR. ([#1013](https://github.com/pybamm-team/PyBaMM/pull/1013))
- Fix schedule testing running too often. ([#1010](https://github.com/pybamm-team/PyBaMM/pull/1010))
- Fix doctests failing due to mismatch in unsorted output.([#990](https://github.com/pybamm-team/PyBaMM/pull/990))
- Added extra checks when creating a model, for clearer errors ([#971](https://github.com/pybamm-team/PyBaMM/pull/971))
- Fixed `Interpolant` ids to allow processing ([#962](https://github.com/pybamm-team/PyBaMM/pull/962))
- Fixed a bug in the initial conditions of the potential pair model ([#954](https://github.com/pybamm-team/PyBaMM/pull/954))
- Changed simulation attributes to assign copies rather than the objects themselves ([#952](https://github.com/pybamm-team/PyBaMM/pull/952))
- Added default values to base model so that it works with the `Simulation` class ([#952](https://github.com/pybamm-team/PyBaMM/pull/952))
- Fixed solver to recompute initial conditions when inputs are changed ([#951](https://github.com/pybamm-team/PyBaMM/pull/951))
- Reformatted thermal submodels ([#938](https://github.com/pybamm-team/PyBaMM/pull/938))
- Reformatted electrolyte submodels ([#927](https://github.com/pybamm-team/PyBaMM/pull/927))
- Reformatted convection submodels ([#635](https://github.com/pybamm-team/PyBaMM/pull/635))

## Breaking changes

- Geometry should no longer be given keys 'primary' or 'secondary' ([#1032](https://github.com/pybamm-team/PyBaMM/pull/1032))
- Calls to `ProcessedVariable` objects are now made using dimensional time and space ([#1028](https://github.com/pybamm-team/PyBaMM/pull/1028))
- For variables discretised using finite elements the result returned by calling `ProcessedVariable` is now transposed ([#1020](https://github.com/pybamm-team/PyBaMM/pull/1020))
- Renamed "surface area density" to "surface area to volume ratio" ([#975](https://github.com/pybamm-team/PyBaMM/pull/975))
- Replaced "reaction rate" with "exchange-current density" ([#975](https://github.com/pybamm-team/PyBaMM/pull/975))
- Changed the implementation of reactions in submodels ([#948](https://github.com/pybamm-team/PyBaMM/pull/948))
- Removed some inputs like `T_inf`, `R_g` and activation energies to some of the standard function parameters. This is because each of those inputs is specific to a particular function (e.g. the reference temperature at which the function was measured). To change a property such as the activation energy, users should create a new function, specifying the relevant property as a `Parameter` or `InputParameter` ([#942](https://github.com/pybamm-team/PyBaMM/pull/942))
- The thermal option 'xyz-lumped' has been removed. The option 'thermal current collector' has also been removed ([#938](https://github.com/pybamm-team/PyBaMM/pull/938))
- The 'C-rate' parameter has been deprecated. Use 'Current function [A]' instead. The cell capacity can be accessed as 'Cell capacity [A.h]', and used to calculate current from C-rate ([#952](https://github.com/pybamm-team/PyBaMM/pull/952))

# [v0.2.1](https://github.com/pybamm-team/PyBaMM/tree/v0.2.1) - 2020-03-31

New expression tree node types, models, parameter sets and solvers, as well as general bug fixes and new examples.

## Features

- Store variable slices in model for inspection ([#925](https://github.com/pybamm-team/PyBaMM/pull/925))
- Added LiNiCoO2 parameter set from Ecker et. al. ([#922](https://github.com/pybamm-team/PyBaMM/pull/922))
- Made t_plus (optionally) a function of electrolyte concentration, and added (1 + dlnf/dlnc) to models ([#921](https://github.com/pybamm-team/PyBaMM/pull/921))
- Added `DummySolver` for empty models ([#915](https://github.com/pybamm-team/PyBaMM/pull/915))
- Added functionality to broadcast to edges ([#891](https://github.com/pybamm-team/PyBaMM/pull/891))
- Reformatted and cleaned up `QuickPlot` ([#886](https://github.com/pybamm-team/PyBaMM/pull/886))
- Added thermal effects to lead-acid models ([#885](https://github.com/pybamm-team/PyBaMM/pull/885))
- Added a helper function for info on function parameters ([#881](https://github.com/pybamm-team/PyBaMM/pull/881))
- Added additional notebooks showing how to create and compare models ([#877](https://github.com/pybamm-team/PyBaMM/pull/877))
- Added `Minimum`, `Maximum` and `Sign` operators
  ([#876](https://github.com/pybamm-team/PyBaMM/pull/876))
- Added a search feature to `FuzzyDict` ([#875](https://github.com/pybamm-team/PyBaMM/pull/875))
- Add ambient temperature as a function of time ([#872](https://github.com/pybamm-team/PyBaMM/pull/872))
- Added `CasadiAlgebraicSolver` for solving algebraic systems with CasADi ([#868](https://github.com/pybamm-team/PyBaMM/pull/868))
- Added electrolyte functions from Landesfeind ([#860](https://github.com/pybamm-team/PyBaMM/pull/860))
- Add new symbols `VariableDot`, representing the derivative of a variable wrt time,
  and `StateVectorDot`, representing the derivative of a state vector wrt time
  ([#858](https://github.com/pybamm-team/PyBaMM/issues/858))

## Bug fixes

- Filter out discontinuities that occur after solve times
  ([#941](https://github.com/pybamm-team/PyBaMM/pull/945))
- Fixed tight layout for QuickPlot in jupyter notebooks ([#930](https://github.com/pybamm-team/PyBaMM/pull/930))
- Fixed bug raised if function returns a scalar ([#919](https://github.com/pybamm-team/PyBaMM/pull/919))
- Fixed event handling in `ScipySolver` ([#905](https://github.com/pybamm-team/PyBaMM/pull/905))
- Made input handling clearer in solvers ([#905](https://github.com/pybamm-team/PyBaMM/pull/905))
- Updated Getting started notebook 2 ([#903](https://github.com/pybamm-team/PyBaMM/pull/903))
- Reformatted external circuit submodels ([#879](https://github.com/pybamm-team/PyBaMM/pull/879))
- Some bug fixes to generalize specifying models that aren't battery models, see [#846](https://github.com/pybamm-team/PyBaMM/issues/846)
- Reformatted interface submodels to be more readable ([#866](https://github.com/pybamm-team/PyBaMM/pull/866))
- Removed double-counted "number of electrodes connected in parallel" from simulation ([#864](https://github.com/pybamm-team/PyBaMM/pull/864))

## Breaking changes

- Changed keyword argument `u` for inputs (when evaluating an object) to `inputs` ([#905](https://github.com/pybamm-team/PyBaMM/pull/905))
- Removed "set external temperature" and "set external potential" options. Use "external submodels" option instead ([#862](https://github.com/pybamm-team/PyBaMM/pull/862))

# [v0.2.0](https://github.com/pybamm-team/PyBaMM/tree/v0.2.0) - 2020-02-26

This release introduces many new features and optimizations. All models can now be solved using the pip installation - in particular, the DFN can be solved in around 0.1s. Other highlights include an improved user interface, simulations of experimental protocols (GITT, CCCV, etc), new parameter sets for NCA and LGM50, drive cycles, "input parameters" and "external variables" for quickly solving models with different parameter values and coupling with external software, and general bug fixes and optimizations.

## Features

- Added LG M50 parameter set from Chen 2020 ([#854](https://github.com/pybamm-team/PyBaMM/pull/854))
- Changed rootfinding algorithm to CasADi, scipy.optimize.root still accessible as an option ([#844](https://github.com/pybamm-team/PyBaMM/pull/844))
- Added capacitance effects to lithium-ion models ([#842](https://github.com/pybamm-team/PyBaMM/pull/842))
- Added NCA parameter set ([#824](https://github.com/pybamm-team/PyBaMM/pull/824))
- Added functionality to `Solution` that automatically gets `t_eval` from the data when simulating drive cycles and performs checks to ensure the output has the required resolution to accurately capture the input current ([#819](https://github.com/pybamm-team/PyBaMM/pull/819))
- Added `Citations` object to print references when specific functionality is used ([#818](https://github.com/pybamm-team/PyBaMM/pull/818))
- Updated `Solution` to allow exporting to matlab and csv formats ([#811](https://github.com/pybamm-team/PyBaMM/pull/811))
- Allow porosity to vary in space ([#809](https://github.com/pybamm-team/PyBaMM/pull/809))
- Added functionality to solve DAE models with non-smooth current inputs ([#808](https://github.com/pybamm-team/PyBaMM/pull/808))
- Added functionality to simulate experiments and testing protocols ([#807](https://github.com/pybamm-team/PyBaMM/pull/807))
- Added fuzzy string matching for parameters and variables ([#796](https://github.com/pybamm-team/PyBaMM/pull/796))
- Changed ParameterValues to raise an error when a parameter that wasn't previously defined is updated ([#796](https://github.com/pybamm-team/PyBaMM/pull/796))
- Added some basic models (BasicSPM and BasicDFN) in order to clearly demonstrate the PyBaMM model structure for battery models ([#795](https://github.com/pybamm-team/PyBaMM/pull/795))
- Allow initial conditions in the particle to depend on x ([#786](https://github.com/pybamm-team/PyBaMM/pull/786))
- Added the harmonic mean to the Finite Volume method, which is now used when computing fluxes ([#783](https://github.com/pybamm-team/PyBaMM/pull/783))
- Refactored `Solution` to make it a dictionary that contains all of the solution variables. This automatically creates `ProcessedVariable` objects when required, so that the solution can be obtained much more easily. ([#781](https://github.com/pybamm-team/PyBaMM/pull/781))
- Added notebook to explain broadcasts ([#776](https://github.com/pybamm-team/PyBaMM/pull/776))
- Added a step to discretisation that automatically compute the inverse of the mass matrix of the differential part of the problem so that the underlying DAEs can be provided in semi-explicit form, as required by the CasADi solver ([#769](https://github.com/pybamm-team/PyBaMM/pull/769))
- Added the gradient operation for the Finite Element Method ([#767](https://github.com/pybamm-team/PyBaMM/pull/767))
- Added `InputParameter` node for quickly changing parameter values ([#752](https://github.com/pybamm-team/PyBaMM/pull/752))
- Added submodels for operating modes other than current-controlled ([#751](https://github.com/pybamm-team/PyBaMM/pull/751))
- Changed finite volume discretisation to use exact values provided by Neumann boundary conditions when computing the gradient instead of adding ghost nodes([#748](https://github.com/pybamm-team/PyBaMM/pull/748))
- Added optional R(x) distribution in particle models ([#745](https://github.com/pybamm-team/PyBaMM/pull/745))
- Generalized importing of external variables ([#728](https://github.com/pybamm-team/PyBaMM/pull/728))
- Separated active and inactive material volume fractions ([#726](https://github.com/pybamm-team/PyBaMM/pull/726))
- Added submodels for tortuosity ([#726](https://github.com/pybamm-team/PyBaMM/pull/726))
- Simplified the interface for setting current functions ([#723](https://github.com/pybamm-team/PyBaMM/pull/723))
- Added Heaviside operator ([#723](https://github.com/pybamm-team/PyBaMM/pull/723))
- New extrapolation methods ([#707](https://github.com/pybamm-team/PyBaMM/pull/707))
- Added some "Getting Started" documentation ([#703](https://github.com/pybamm-team/PyBaMM/pull/703))
- Allow abs tolerance to be set by variable for IDA KLU solver ([#700](https://github.com/pybamm-team/PyBaMM/pull/700))
- Added Simulation class ([#693](https://github.com/pybamm-team/PyBaMM/pull/693)) with load/save functionality ([#732](https://github.com/pybamm-team/PyBaMM/pull/732))
- Added interface to CasADi solver ([#687](https://github.com/pybamm-team/PyBaMM/pull/687), [#691](https://github.com/pybamm-team/PyBaMM/pull/691), [#714](https://github.com/pybamm-team/PyBaMM/pull/714)). This makes the SUNDIALS DAE solvers (Scikits and KLU) truly optional (though IDA KLU is recommended for solving the DFN).
- Added option to use CasADi's Algorithmic Differentiation framework to calculate Jacobians ([#687](https://github.com/pybamm-team/PyBaMM/pull/687))
- Added method to evaluate parameters more easily ([#669](https://github.com/pybamm-team/PyBaMM/pull/669))
- Added `Jacobian` class to reuse known Jacobians of expressions ([#665](https://github.com/pybamm-team/PyBaMM/pull/670))
- Added `Interpolant` class to interpolate experimental data (e.g. OCP curves) ([#661](https://github.com/pybamm-team/PyBaMM/pull/661))
- Added interface (via pybind11) to sundials with the IDA KLU sparse linear solver ([#657](https://github.com/pybamm-team/PyBaMM/pull/657))
- Allowed parameters to be set by material or by specifying a particular paper ([#647](https://github.com/pybamm-team/PyBaMM/pull/647))
- Set relative and absolute tolerances independently in solvers ([#645](https://github.com/pybamm-team/PyBaMM/pull/645))
- Added basic method to allow (a part of) the State Vector to be updated with results obtained from another solution or package ([#624](https://github.com/pybamm-team/PyBaMM/pull/624))
- Added some non-uniform meshes in 1D and 2D ([#617](https://github.com/pybamm-team/PyBaMM/pull/617))

## Optimizations

- Now simplifying objects that are constant as soon as they are created ([#801](https://github.com/pybamm-team/PyBaMM/pull/801))
- Simplified solver interface ([#800](https://github.com/pybamm-team/PyBaMM/pull/800))
- Added caching for shape evaluation, used during discretisation ([#780](https://github.com/pybamm-team/PyBaMM/pull/780))
- Added an option to skip model checks during discretisation, which could be slow for large models ([#739](https://github.com/pybamm-team/PyBaMM/pull/739))
- Use CasADi's automatic differentation algorithms by default when solving a model ([#714](https://github.com/pybamm-team/PyBaMM/pull/714))
- Avoid re-checking size when making a copy of an `Index` object ([#656](https://github.com/pybamm-team/PyBaMM/pull/656))
- Avoid recalculating `_evaluation_array` when making a copy of a `StateVector` object ([#653](https://github.com/pybamm-team/PyBaMM/pull/653))

## Bug fixes

- Fixed a bug where current loaded from data was incorrectly scaled with the cell capacity ([#852](https://github.com/pybamm-team/PyBaMM/pull/852))
- Moved evaluation of initial conditions to solver ([#839](https://github.com/pybamm-team/PyBaMM/pull/839))
- Fixed a bug where the first line of the data wasn't loaded when parameters are loaded from data ([#819](https://github.com/pybamm-team/PyBaMM/pull/819))
- Made `graphviz` an optional dependency ([#810](https://github.com/pybamm-team/PyBaMM/pull/810))
- Fixed examples to run with basic pip installation ([#800](https://github.com/pybamm-team/PyBaMM/pull/800))
- Added events for CasADi solver when stepping ([#800](https://github.com/pybamm-team/PyBaMM/pull/800))
- Improved implementation of broadcasts ([#776](https://github.com/pybamm-team/PyBaMM/pull/776))
- Fixed a bug which meant that the Ohmic heating in the current collectors was incorrect if using the Finite Element Method ([#767](https://github.com/pybamm-team/PyBaMM/pull/767))
- Improved automatic broadcasting ([#747](https://github.com/pybamm-team/PyBaMM/pull/747))
- Fixed bug with wrong temperature in initial conditions ([#737](https://github.com/pybamm-team/PyBaMM/pull/737))
- Improved flexibility of parameter values so that parameters (such as diffusivity or current) can be set as functions or scalars ([#723](https://github.com/pybamm-team/PyBaMM/pull/723))
- Fixed a bug where boundary conditions were sometimes handled incorrectly in 1+1D models ([#713](https://github.com/pybamm-team/PyBaMM/pull/713))
- Corrected a sign error in Dirichlet boundary conditions in the Finite Element Method ([#706](https://github.com/pybamm-team/PyBaMM/pull/706))
- Passed the correct dimensional temperature to open circuit potential ([#702](https://github.com/pybamm-team/PyBaMM/pull/702))
- Added missing temperature dependence in electrolyte and interface submodels ([#698](https://github.com/pybamm-team/PyBaMM/pull/698))
- Fixed differentiation of functions that have more than one argument ([#687](https://github.com/pybamm-team/PyBaMM/pull/687))
- Added warning if `ProcessedVariable` is called outside its interpolation range ([#681](https://github.com/pybamm-team/PyBaMM/pull/681))
- Updated installation instructions for Mac OS ([#680](https://github.com/pybamm-team/PyBaMM/pull/680))
- Improved the way `ProcessedVariable` objects are created in higher dimensions ([#581](https://github.com/pybamm-team/PyBaMM/pull/581))

## Breaking changes

- Time for solver should now be given in seconds ([#832](https://github.com/pybamm-team/PyBaMM/pull/832))
- Model events are now represented as a list of `pybamm.Event` ([#759](https://github.com/pybamm-team/PyBaMM/issues/759)
- Removed `ParameterValues.update_model`, whose functionality is now replaced by `InputParameter` ([#801](https://github.com/pybamm-team/PyBaMM/pull/801))
- Removed `Outer` and `Kron` nodes as no longer used ([#777](https://github.com/pybamm-team/PyBaMM/pull/777))
- Moved `results` to separate repositories ([#761](https://github.com/pybamm-team/PyBaMM/pull/761))
- The parameters "Bruggeman coefficient" must now be specified separately as "Bruggeman coefficient (electrolyte)" and "Bruggeman coefficient (electrode)"
- The current classes (`GetConstantCurrent`, `GetUserCurrent` and `GetUserData`) have now been removed. Please refer to the [`change-input-current` notebook](https://github.com/pybamm-team/PyBaMM/blob/develop/docs/source/examples/notebooks/change-input-current.ipynb) for information on how to specify an input current
- Parameter functions must now use pybamm functions instead of numpy functions (e.g. `pybamm.exp` instead of `numpy.exp`), as these are then used to construct the expression tree directly. Generally, pybamm syntax follows numpy syntax; please get in touch if a function you need is missing.
- The current must now be updated by changing "Current function [A]" or "C-rate" instead of "Typical current [A]"

# [v0.1.0](https://github.com/pybamm-team/PyBaMM/tree/v0.1.0) - 2019-10-08

This is the first official version of PyBaMM.
Please note that PyBaMM in still under active development, and so the API may change in the future.

## Features

### Models

#### Lithium-ion

- Single Particle Model (SPM)
- Single Particle Model with electrolyte (SPMe)
- Doyle-Fuller-Newman (DFN) model

with the following optional physics:

- Thermal effects
- Fast diffusion in particles
- 2+1D (pouch cell)

#### Lead-acid

- Leading-Order Quasi-Static model
- First-Order Quasi-Static model
- Composite model
- Full model

with the following optional physics:

- Hydrolysis side reaction
- Capacitance effects
- 2+1D

### Spatial discretisations

- Finite Volume (1D only)
- Finite Element (scikit, 2D only)

### Solvers

- Scipy
- Scikits ODE
- Scikits DAE
- IDA KLU sparse linear solver (Sundials)
- Algebraic (root-finding)<|MERGE_RESOLUTION|>--- conflicted
+++ resolved
@@ -5,10 +5,7 @@
 - The parameter "Ambient temperature [K]" can now be given as a function of position `(y,z)` and time `t`. The "edge" and "current collector" heat transfer coefficient parameters can also depend on `(y,z)` ([#3257](https://github.com/pybamm-team/PyBaMM/pull/3257))
 - Spherical and cylindrical shell domains can now be solved with any boundary conditions ([#3237](https://github.com/pybamm-team/PyBaMM/pull/3237))
 - Processed variables now get the spatial variables automatically, allowing plotting of more generic models ([#3234](https://github.com/pybamm-team/PyBaMM/pull/3234))
-<<<<<<< HEAD
-=======
 - Numpy functions now work with PyBaMM symbols (e.g. `np.exp(pybamm.Symbol("a"))` returns `pybamm.Exp(pybamm.Symbol("a"))`). This means that parameter functions can be specified using numpy functions instead of pybamm functions. Additionally, combining numpy arrays with pybamm objects now works (the numpy array is converted to a pybamm array) ([#3205](https://github.com/pybamm-team/PyBaMM/pull/3205))
->>>>>>> 580d779b
 
 ## Bug fixes
 
@@ -29,12 +26,9 @@
 
 ## Breaking changes
 
-<<<<<<< HEAD
-- Numpy functions now work with PyBaMM symbols (e.g. `np.exp(pybamm.Symbol("a"))` returns `pybamm.Exp(pybamm.Symbol("a"))`). This means that parameter functions can be specified using numpy functions instead of pybamm functions. Additionally, combining numpy arrays with pybamm objects now works (the numpy array is converted to a pybamm array) ([#3205](https://github.com/pybamm-team/PyBaMM/pull/3205))
-=======
 - The class `pybamm.thermal.OneDimensionalX` has been moved to `pybamm.thermal.pouch_cell.OneDimensionalX` to reflect the fact that the model formulation implicitly assumes a pouch cell geometry ([#3257](https://github.com/pybamm-team/PyBaMM/pull/3257))
 - The "lumped" thermal option now always used the parameters "Cell cooling surface area [m2]", "Cell volume [m3]" and "Total heat transfer coefficient [W.m-2.K-1]" to compute the cell cooling regardless of the chosen "cell geometry" option. The user must now specify the correct values for these parameters instead of them being calculated based on e.g. a pouch cell. An `OptionWarning` is raised to let users know to update their parameters ([#3257](https://github.com/pybamm-team/PyBaMM/pull/3257))
->>>>>>> 580d779b
+- Numpy functions now work with PyBaMM symbols (e.g. `np.exp(pybamm.Symbol("a"))` returns `pybamm.Exp(pybamm.Symbol("a"))`). This means that parameter functions can be specified using numpy functions instead of pybamm functions. Additionally, combining numpy arrays with pybamm objects now works (the numpy array is converted to a pybamm array) ([#3205](https://github.com/pybamm-team/PyBaMM/pull/3205))
 - Added option to use an empirical hysteresis model for the diffusivity and exchange-current density ([#3194](https://github.com/pybamm-team/PyBaMM/pull/3194))
 - Double-layer capacity can now be provided as a function of temperature ([#3174](https://github.com/pybamm-team/PyBaMM/pull/3174))
 - `pybamm_install_jax` is deprecated. It is now replaced with `pip install pybamm[jax]` ([#3163](https://github.com/pybamm-team/PyBaMM/pull/3163))
