# [Unreleased](https://github.com/pybamm-team/PyBaMM)

## Features

<<<<<<< HEAD
-   Added `Units` object as an attribute to all symbols; units must be consistent
-   Scalars that represent dimensional numbers must be provided with units
=======
-   Added `print_name` to some symbols ([#1495](https://github.com/pybamm-team/PyBaMM/pull/1497), [#1495](https://github.com/pybamm-team/PyBaMM/pull/1497))
-   Added Base Parameters class and SymPy in dependencies ([#1495](https://github.com/pybamm-team/PyBaMM/pull/1495))
-   Added a new "reaction-driven" model for LAM from Reniers et al (2019) ([#1490](https://github.com/pybamm-team/PyBaMM/pull/1490))
-   Some features ("loss of active material" and "particle mechanics") can now be specified separately for the negative electrode and positive electrode by passing a 2-tuple ([#1490](https://github.com/pybamm-team/PyBaMM/pull/1490))
-   `plot` and `plot2D` now take and return a matplotlib Axis to allow for easier customization ([#1472](https://github.com/pybamm-team/PyBaMM/pull/1472))
-   `ParameterValues.evaluate` can now return arrays to allow function parameters to be easily evaluated ([#1472](https://github.com/pybamm-team/PyBaMM/pull/1472))
-   Added option to save only specific cycle numbers when simulating an `Experiment` ([#1459](https://github.com/pybamm-team/PyBaMM/pull/1459))
-   Added capacity-based termination conditions when simulating an `Experiment` ([#1459](https://github.com/pybamm-team/PyBaMM/pull/1459))
-   Added "summary variables" to track degradation over several cycles ([#1459](https://github.com/pybamm-team/PyBaMM/pull/1459))
-   Added `ElectrodeSOH` model for calculating capacities and stoichiometric limits ([#1459](https://github.com/pybamm-team/PyBaMM/pull/1459))
>>>>>>> f6cb07aa
-   Added Batch Study class ([#1455](https://github.com/pybamm-team/PyBaMM/pull/1455))
-   Added `ConcatenationVariable`, which is automatically created when variables are concatenated ([#1453](https://github.com/pybamm-team/PyBaMM/pull/1453))
-   Added "fast with events" mode for the CasADi solver, which solves a model and finds events more efficiently than "safe" mode. As of PR #1450 this feature is still being tested and "safe" mode remains the default ([#1450](https://github.com/pybamm-team/PyBaMM/pull/1450))

## Optimizations

-   Models that mostly use x-averaged quantities (SPM and SPMe) now use x-averaged degradation models ([#1490](https://github.com/pybamm-team/PyBaMM/pull/1490))
-   Improved how the CasADi solver's "safe" mode finds events ([#1450](https://github.com/pybamm-team/PyBaMM/pull/1450))
-   Perform more automatic simplifications of the expression tree ([#1449](https://github.com/pybamm-team/PyBaMM/pull/1449))
-   Reduce time taken to hash a sparse `Matrix` object ([#1449](https://github.com/pybamm-team/PyBaMM/pull/1449))

## Bug fixes

-   Made parameters importable through pybamm ([#1475](https://github.com/pybamm-team/PyBaMM/pull/1475))

## Breaking changes

-   Changed how options are specified for the "loss of active material" and "particle cracking" submodels. "loss of active material" can now be one of "none", "stress-driven", or "reaction-driven", or a 2-tuple for different options in negative and positive electrode. Similarly "particle cracking" (now called "particle mechanics") can now be "none", "swelling only", "swelling and cracking", or a 2-tuple ([#1490](https://github.com/pybamm-team/PyBaMM/pull/1490))
-   Changed the variable in the full diffusion model from "Electrolyte concentration" to "Porosity times concentration" ([#1476](https://github.com/pybamm-team/PyBaMM/pull/1476))
-   Renamed `lithium-ion` folder to `lithium_ion` and `lead-acid` folder to `lead_acid` in parameters ([#1464](https://github.com/pybamm-team/PyBaMM/pull/1464))

# [v0.4.0](https://github.com/pybamm-team/PyBaMM/tree/v0.4.0) - 2021-03-28

This release introduces:
- several new models, including reversible and irreversible plating submodels, submodels for loss of active material, Yang et al.'s (2017) coupled SEI/plating/pore clogging model, and the Newman-Tobias model
- internal optimizations for solving models, particularly for simulating experiments, with more accurate event detection and more efficient numerical methods and post-processing
- parallel solutions of a model with different inputs
- a cleaner installation process for Mac when installing from PyPI, no longer requiring a Homebrew installation of Sundials
- improved plotting functionality, including adding a new 'voltage component' plot
- several other new features, optimizations, and bug fixes, summarized below

## Features
-   Added `NewmanTobias` li-ion battery model ([#1423](https://github.com/pybamm-team/PyBaMM/pull/1423))
-   Added `plot_voltage_components` to easily plot the component overpotentials that make up the voltage ([#1419](https://github.com/pybamm-team/PyBaMM/pull/1419))
-   Made `QuickPlot` more customizable and added an example ([#1419](https://github.com/pybamm-team/PyBaMM/pull/1419))
-   `Solution` objects can now be created by stepping *different* models ([#1408](https://github.com/pybamm-team/PyBaMM/pull/1408))
-   Added Yang et al 2017 model that couples irreversible lithium plating, SEI growth and change in porosity which produces a transition from linear to nonlinear degradation pattern of lithium-ion battery over extended cycles([#1398](https://github.com/pybamm-team/PyBaMM/pull/1398))
-   Added support for Python 3.9 and dropped support for Python 3.6. Python 3.6 may still work but is now untested ([#1370](https://github.com/pybamm-team/PyBaMM/pull/1370))
-   Added the electrolyte overpotential and Ohmic losses for full conductivity, including surface form ([#1350](https://github.com/pybamm-team/PyBaMM/pull/1350))
-   Added functionality to `Citations` to print formatted citations ([#1340](https://github.com/pybamm-team/PyBaMM/pull/1340))
-   Updated the way events are handled in `CasadiSolver` for more accurate event location ([#1328](https://github.com/pybamm-team/PyBaMM/pull/1328))
-   Added error message if initial conditions are outside the bounds of a variable ([#1326](https://github.com/pybamm-team/PyBaMM/pull/1326))
-   Added temperature dependence to density, heat capacity and thermal conductivity ([#1323](https://github.com/pybamm-team/PyBaMM/pull/1323))
-   Added temperature dependence to the transference number (`t_plus`) ([#1317](https://github.com/pybamm-team/PyBaMM/pull/1317))
-   Added new functionality for `Interpolant` ([#1312](https://github.com/pybamm-team/PyBaMM/pull/1312))
-   Added option to express experiments (and extract solutions) in terms of cycles of operating condition ([#1309](https://github.com/pybamm-team/PyBaMM/pull/1309))
-   The event time and state are now returned as part of `Solution.t` and `Solution.y` so that the event is accurately captured in the returned solution ([#1300](https://github.com/pybamm-team/PyBaMM/pull/1300))
-   Added reversible and irreversible lithium plating models ([#1287](https://github.com/pybamm-team/PyBaMM/pull/1287))
-   Reformatted the `BasicDFNHalfCell` to be consistent with the other models ([#1282](https://github.com/pybamm-team/PyBaMM/pull/1282))
-   Added option to make the total interfacial current density a state ([#1280](https://github.com/pybamm-team/PyBaMM/pull/1280))
-   Added functionality to initialize a model using the solution from another model ([#1278](https://github.com/pybamm-team/PyBaMM/pull/1278))
-   Added submodels for active material ([#1262](https://github.com/pybamm-team/PyBaMM/pull/1262))
-   Updated solvers' method `solve()` so it can take a list of inputs dictionaries as the `inputs` keyword argument. In this case the model is solved for each input set in the list, and a list of solutions mapping the set of inputs to the solutions is returned. Note that `solve()` can still take a single dictionary as the `inputs` keyword argument. In this case the behaviour is unchanged compared to previous versions.([#1261](https://github.com/pybamm-team/PyBaMM/pull/1261))
-   Added composite surface form electrolyte models: `CompositeDifferential` and `CompositeAlgebraic` ([#1207](https://github.com/pybamm-team/PyBaMM/issues/1207))

## Optimizations

-   Improved the way an `Experiment` is simulated to reduce solve time (at the cost of slightly higher set-up time) ([#1408](https://github.com/pybamm-team/PyBaMM/pull/1408))
-   Add script and workflow to automatically update parameter_sets.py docstrings ([#1371](https://github.com/pybamm-team/PyBaMM/pull/1371))
-   Add URLs checker in workflows ([#1347](https://github.com/pybamm-team/PyBaMM/pull/1347))
-   The `Solution` class now only creates the concatenated `y` when the user asks for it. This is an optimization step as the concatenation can be slow, especially with larger experiments ([#1331](https://github.com/pybamm-team/PyBaMM/pull/1331))
-   If solver method `solve()` is passed a list of inputs as the `inputs` keyword argument, the resolution of the model for each input set is spread across several Python processes, usually running in parallel on different processors. The default number of processes is the number of processors available. `solve()` takes a new keyword argument `nproc` which can be used to set this number a manually.
-   Variables are now post-processed using CasADi ([#1316](https://github.com/pybamm-team/PyBaMM/pull/1316))
-   Operations such as `1*x` and `0+x` now directly return `x` ([#1252](https://github.com/pybamm-team/PyBaMM/pull/1252))

## Bug fixes

-   Fixed a bug on the boundary conditions of `FickianSingleParticle` and `FickianManyParticles` to ensure mass is conserved ([#1421](https://github.com/pybamm-team/PyBaMM/pull/1421))
-   Fixed a bug where the `PolynomialSingleParticle` submodel gave incorrect results with "dimensionality" equal to 2 ([#1411](https://github.com/pybamm-team/PyBaMM/pull/1411))
-   Fixed a bug where volume averaging in 0D gave the wrong result ([#1411](https://github.com/pybamm-team/PyBaMM/pull/1411))
-   Fixed a sign error in the positive electrode ohmic losses ([#1407](https://github.com/pybamm-team/PyBaMM/pull/1407))
-   Fixed the formulation of the EC reaction SEI model ([#1397](https://github.com/pybamm-team/PyBaMM/pull/1397))
-   Simulations now stop when an experiment becomes infeasible ([#1395](https://github.com/pybamm-team/PyBaMM/pull/1395))
-   Added a check for domains in `Concatenation` ([#1368](https://github.com/pybamm-team/PyBaMM/pull/1368))
-   Differentiation now works even when the differentiation variable is a constant ([#1294](https://github.com/pybamm-team/PyBaMM/pull/1294))
-   Fixed a bug where the event time and state were no longer returned as part of the solution ([#1344](https://github.com/pybamm-team/PyBaMM/pull/1344))
-   Fixed a bug in `CasadiSolver` safe mode which crashed when there were extrapolation events but no termination events ([#1321](https://github.com/pybamm-team/PyBaMM/pull/1321))
-   When an `Interpolant` is extrapolated an error is raised for `CasadiSolver` (and a warning is raised for the other solvers) ([#1315](https://github.com/pybamm-team/PyBaMM/pull/1315))
-   Fixed `Simulation` and `model.new_copy` to fix a bug where changes to the model were overwritten ([#1278](https://github.com/pybamm-team/PyBaMM/pull/1278))

## Breaking changes

-   Removed `Simplification` class and `.simplify()` function ([#1369](https://github.com/pybamm-team/PyBaMM/pull/1369))
-   All example notebooks in PyBaMM's GitHub repository must now include the command `pybamm.print_citations()`, otherwise the tests will fail. This is to encourage people to use this command to cite the relevant papers ([#1340](https://github.com/pybamm-team/PyBaMM/pull/1340))
-   Notation has been homogenised to use positive and negative electrode (instead of cathode and anode). This applies to the parameter folders (now called `'positive_electrodes'` and `'negative_electrodes'`) and the options of `active_material` and `particle_cracking` submodels (now called `'positive'` and `'negative'`) ([#1337](https://github.com/pybamm-team/PyBaMM/pull/1337))
-   `Interpolant` now takes `x` and `y` instead of a single `data` entry ([#1312](https://github.com/pybamm-team/PyBaMM/pull/1312))
-   Boolean model options ('sei porosity change', 'convection') must now be given in string format ('true' or 'false' instead of True or False) ([#1280](https://github.com/pybamm-team/PyBaMM/pull/1280))
-   Operations such as `1*x` and `0+x` now directly return `x`. This can be bypassed by explicitly creating the binary operators, e.g. `pybamm.Multiplication(1, x)` ([#1252](https://github.com/pybamm-team/PyBaMM/pull/1252))
-   `'Cell capacity [A.h]'` has been renamed to `'Nominal cell capacity [A.h]'`. `'Cell capacity [A.h]'` will be deprecated in the next release. ([#1352](https://github.com/pybamm-team/PyBaMM/pull/1352))

# [v0.3.0](https://github.com/pybamm-team/PyBaMM/tree/v0.3.0) - 2020-12-01

This release introduces a new aging model for particle mechanics, a new reduced-order model (TSPMe), and a parameter set for A123 LFP cells. Additionally, there have been several backend optimizations to speed up model creation and solving, and other minor features and bug fixes.

## Features

-   Added a submodel for particle mechanics ([#1232](https://github.com/pybamm-team/PyBaMM/pull/1232))
-   Added a notebook on how to speed up the solver and handle instabilities ([#1223](https://github.com/pybamm-team/PyBaMM/pull/1223))
-   Improve string printing of `BinaryOperator`, `Function`, and `Concatenation` objects ([#1223](https://github.com/pybamm-team/PyBaMM/pull/1223))
-   Added `Solution.integration_time`, which is the time taken just by the integration subroutine, without extra setups ([#1223](https://github.com/pybamm-team/PyBaMM/pull/1223))
-   Added parameter set for an A123 LFP cell ([#1209](https://github.com/pybamm-team/PyBaMM/pull/1209))
-   Added variables related to equivalent circuit models ([#1204](https://github.com/pybamm-team/PyBaMM/pull/1204))
-   Added the `Integrated` electrolyte conductivity submodel ([#1188](https://github.com/pybamm-team/PyBaMM/pull/1188))
-   Added an example script to check conservation of lithium ([#1186](https://github.com/pybamm-team/PyBaMM/pull/1186))
-   Added `erf` and `erfc` functions ([#1184](https://github.com/pybamm-team/PyBaMM/pull/1184))

## Optimizations

-   Add (optional) smooth approximations for the `Minimum`, `Maximum`, `Heaviside`, and `AbsoluteValue` operators ([#1223](https://github.com/pybamm-team/PyBaMM/pull/1223))
-   Avoid unnecessary repeated computations in the solvers ([#1222](https://github.com/pybamm-team/PyBaMM/pull/1222))
-   Rewrite `Symbol.is_constant` to be more efficient ([#1222](https://github.com/pybamm-team/PyBaMM/pull/1222))
-   Cache shape and size calculations ([#1222](https://github.com/pybamm-team/PyBaMM/pull/1222))
-   Only instantiate the geometric, electrical and thermal parameter classes once ([#1222](https://github.com/pybamm-team/PyBaMM/pull/1222))

## Bug fixes

-   Quickplot now works when timescale or lengthscale is a function of an input parameter ([#1234](https://github.com/pybamm-team/PyBaMM/pull/1234))
-   Fix bug that was slowing down creation of the EC reaction SEI submodel ([#1227](https://github.com/pybamm-team/PyBaMM/pull/1227))
-   Add missing separator thermal parameters for the Ecker parameter set ([#1226](https://github.com/pybamm-team/PyBaMM/pull/1226))
-   Make sure simulation solves when evaluated timescale is a function of an input parameter ([#1218](https://github.com/pybamm-team/PyBaMM/pull/1218))
-   Raise error if saving to MATLAB with variable names that MATLAB can't read, and give option of providing alternative variable names ([#1206](https://github.com/pybamm-team/PyBaMM/pull/1206))
-   Raise error if the boundary condition at the origin in a spherical domain is other than no-flux ([#1175](https://github.com/pybamm-team/PyBaMM/pull/1175))
-   Fix boundary conditions at r = 0 for Creating Models notebooks ([#1173](https://github.com/pybamm-team/PyBaMM/pull/1173))

## Breaking changes

-    The parameters "Positive/Negative particle distribution in x" and "Positive/Negative surface area to volume ratio distribution in x" have been deprecated. Instead, users can provide "Positive/Negative particle radius [m]" and "Positive/Negative surface area to volume ratio [m-1]" directly as functions of through-cell position (x [m]) ([#1237](https://github.com/pybamm-team/PyBaMM/pull/1237))

# [v0.2.4](https://github.com/pybamm-team/PyBaMM/tree/v0.2.4) - 2020-09-07

This release adds new operators for more complex models, some basic sensitivity analysis, and a spectral volumes spatial method, as well as some small bug fixes.

## Features

-   Added variables which track the total amount of lithium in the system ([#1136](https://github.com/pybamm-team/PyBaMM/pull/1136))
-   Added `Upwind` and `Downwind` operators for convection ([#1134](https://github.com/pybamm-team/PyBaMM/pull/1134))
-   Added Getting Started notebook on solver options and changing the mesh. Also added a notebook detailing the different thermal options, and a notebook explaining the steps that occur behind the scenes in the `Simulation` class ([#1131](https://github.com/pybamm-team/PyBaMM/pull/1131))
-   Added particle submodel that use a polynomial approximation to the concentration within the electrode particles ([#1130](https://github.com/pybamm-team/PyBaMM/pull/1130))
-   Added `Modulo`, `Floor` and `Ceiling` operators ([#1121](https://github.com/pybamm-team/PyBaMM/pull/1121))
-   Added DFN model for a half cell ([#1121](https://github.com/pybamm-team/PyBaMM/pull/1121))
-   Automatically compute surface area to volume ratio based on particle shape for li-ion models ([#1120](https://github.com/pybamm-team/PyBaMM/pull/1120))
-   Added "R-averaged particle concentration" variables ([#1118](https://github.com/pybamm-team/PyBaMM/pull/1118))
-   Added support for sensitivity calculations to the casadi solver ([#1109](https://github.com/pybamm-team/PyBaMM/pull/1109))
-   Added support for index 1 semi-explicit dae equations and sensitivity calculations to JAX BDF solver ([#1107](https://github.com/pybamm-team/PyBaMM/pull/1107))
-   Allowed keyword arguments to be passed to `Simulation.plot()` ([#1099](https://github.com/pybamm-team/PyBaMM/pull/1099))
-   Added the Spectral Volumes spatial method and the submesh that it works with ([#900](https://github.com/pybamm-team/PyBaMM/pull/900))

## Bug fixes

-   Fixed bug where some parameters were not being set by the `EcReactionLimited` SEI model ([#1136](https://github.com/pybamm-team/PyBaMM/pull/1136))
-   Fixed bug on electrolyte potential for `BasicDFNHalfCell` ([#1133](https://github.com/pybamm-team/PyBaMM/pull/1133))
-   Fixed `r_average` to work with `SecondaryBroadcast` ([#1118](https://github.com/pybamm-team/PyBaMM/pull/1118))
-   Fixed finite volume discretisation of spherical integrals ([#1118](https://github.com/pybamm-team/PyBaMM/pull/1118))
-   `t_eval` now gets changed to a `linspace` if a list of length 2 is passed ([#1113](https://github.com/pybamm-team/PyBaMM/pull/1113))
-   Fixed bug when setting a function with an `InputParameter` ([#1111](https://github.com/pybamm-team/PyBaMM/pull/1111))

## Breaking changes

-   The "fast diffusion" particle option has been renamed "uniform profile" ([#1130](https://github.com/pybamm-team/PyBaMM/pull/1130))
-   The modules containing standard parameters are now classes so they can take options
(e.g. `standard_parameters_lithium_ion` is now `LithiumIonParameters`) ([#1120](https://github.com/pybamm-team/PyBaMM/pull/1120))
-   Renamed `quick_plot_vars` to `output_variables` in `Simulation` to be consistent with `QuickPlot`. Passing `quick_plot_vars` to `Simulation.plot()` has been deprecated and `output_variables` should be passed instead ([#1099](https://github.com/pybamm-team/PyBaMM/pull/1099))


# [v0.2.3](https://github.com/pybamm-team/PyBaMM/tree/v0.2.3) - 2020-07-01

This release enables the use of [Google Colab](https://colab.research.google.com/github/pybamm-team/PyBaMM/blob/main/) for running example notebooks, and adds some small new features and bug fixes.

## Features

-   Added JAX evaluator, and ODE solver ([#1038](https://github.com/pybamm-team/PyBaMM/pull/1038))
-   Reformatted Getting Started notebooks ([#1083](https://github.com/pybamm-team/PyBaMM/pull/1083))
-   Reformatted Landesfeind electrolytes ([#1064](https://github.com/pybamm-team/PyBaMM/pull/1064))
-   Adapted examples to be run in Google Colab ([#1061](https://github.com/pybamm-team/PyBaMM/pull/1061))
-   Added some new solvers for algebraic models ([#1059](https://github.com/pybamm-team/PyBaMM/pull/1059))
-   Added `length_scales` attribute to models ([#1058](https://github.com/pybamm-team/PyBaMM/pull/1058))
-   Added averaging in secondary dimensions ([#1057](https://github.com/pybamm-team/PyBaMM/pull/1057))
-   Added SEI reaction based on Yang et. al. 2017 and reduction in porosity ([#1009](https://github.com/pybamm-team/PyBaMM/issues/1009))

## Optimizations

-   Reformatted CasADi "safe" mode to deal with events better ([#1089](https://github.com/pybamm-team/PyBaMM/pull/1089))

## Bug fixes

-   Fixed a bug in `InterstitialDiffusionLimited` ([#1097](https://github.com/pybamm-team/PyBaMM/pull/1097))
-   Fixed `Simulation` to keep different copies of the model so that parameters can be changed between simulations ([#1090](https://github.com/pybamm-team/PyBaMM/pull/1090))
-   Fixed `model.new_copy()` to keep custom submodels ([#1090](https://github.com/pybamm-team/PyBaMM/pull/1090))
-   2D processed variables can now be evaluated at the domain boundaries ([#1088](https://github.com/pybamm-team/PyBaMM/pull/1088))
-   Update the default variable points to better capture behaviour in the solid particles in li-ion models ([#1081](https://github.com/pybamm-team/PyBaMM/pull/1081))
-   Fix `QuickPlot` to display variables discretised by FEM (in y-z) properly ([#1078](https://github.com/pybamm-team/PyBaMM/pull/1078))
-   Add length scales to `EffectiveResistance` models ([#1071](https://github.com/pybamm-team/PyBaMM/pull/1071))
-   Allowed for pybamm functions exp, sin, cos, sqrt to be used in expression trees that
    are converted to casadi format ([#1067](https://github.com/pybamm-team/PyBaMM/pull/1067))
-   Fix a bug where variables that depend on y and z were transposed in `QuickPlot` ([#1055](https://github.com/pybamm-team/PyBaMM/pull/1055))

## Breaking changes

-   `Simulation.specs` and `Simulation.set_defaults` have been deprecated. Users should create a new `Simulation` object for each different case instead ([#1090](https://github.com/pybamm-team/PyBaMM/pull/1090))
-   The solution times `t_eval` must now be provided to `Simulation.solve()` when not using an experiment or prescribing the current using drive cycle data ([#1086](https://github.com/pybamm-team/PyBaMM/pull/1086))

# [v0.2.2](https://github.com/pybamm-team/PyBaMM/tree/v0.2.2) - 2020-06-01

New SEI models, simplification of submodel structure, as well as optimisations and general bug fixes.

## Features

-   Reformatted `Geometry` and `Mesh` classes ([#1032](https://github.com/pybamm-team/PyBaMM/pull/1032))
-   Added arbitrary geometry to the lumped thermal model ([#718](https://github.com/pybamm-team/PyBaMM/issues/718))
-   Allowed `ProcessedVariable` to handle cases where `len(solution.t)=1` ([#1020](https://github.com/pybamm-team/PyBaMM/pull/1020))
-   Added `BackwardIndefiniteIntegral` symbol ([#1014](https://github.com/pybamm-team/PyBaMM/pull/1014))
-   Added `plot` and `plot2D` to enable easy plotting of `pybamm.Array` objects ([#1008](https://github.com/pybamm-team/PyBaMM/pull/1008))
-   Updated effective current collector models and added example notebook ([#1007](https://github.com/pybamm-team/PyBaMM/pull/1007))
-   Added SEI film resistance as an option ([#994](https://github.com/pybamm-team/PyBaMM/pull/994))
-   Added `parameters` attribute to `pybamm.BaseModel` and `pybamm.Geometry` that lists all of the required parameters ([#993](https://github.com/pybamm-team/PyBaMM/pull/993))
-   Added tab, edge, and surface cooling ([#965](https://github.com/pybamm-team/PyBaMM/pull/965))
-   Added functionality to solver to automatically discretise a 0D model ([#947](https://github.com/pybamm-team/PyBaMM/pull/947))
-   Added sensitivity to `CasadiAlgebraicSolver` ([#940](https://github.com/pybamm-team/PyBaMM/pull/940))
-   Added `ProcessedSymbolicVariable` class, which can handle symbolic variables (i.e. variables for which the inputs are symbolic) ([#940](https://github.com/pybamm-team/PyBaMM/pull/940))
-   Made `QuickPlot` compatible with Google Colab ([#935](https://github.com/pybamm-team/PyBaMM/pull/935))
-   Added `BasicFull` model for lead-acid ([#932](https://github.com/pybamm-team/PyBaMM/pull/932))
-   Added 'arctan' function  ([#973](https://github.com/pybamm-team/PyBaMM/pull/973))

## Optimizations

-   Implementing the use of GitHub Actions for CI ([#855](https://github.com/pybamm-team/PyBaMM/pull/855))
-   Changed default solver for DAE models to `CasadiSolver` ([#978](https://github.com/pybamm-team/PyBaMM/pull/978))
-   Added some extra simplifications to the expression tree ([#971](https://github.com/pybamm-team/PyBaMM/pull/971))
-   Changed the behaviour of "safe" mode in `CasadiSolver` ([#956](https://github.com/pybamm-team/PyBaMM/pull/956))
-   Sped up model building ([#927](https://github.com/pybamm-team/PyBaMM/pull/927))
-   Changed default solver for lead-acid to `CasadiSolver` ([#927](https://github.com/pybamm-team/PyBaMM/pull/927))

## Bug fixes

-   Fix a bug where slider plots do not update properly in notebooks ([#1041](https://github.com/pybamm-team/PyBaMM/pull/1041))
-   Fix storing and plotting external variables in the solution ([#1026](https://github.com/pybamm-team/PyBaMM/pull/1026))
-   Fix running a simulation with a model that is already discretized ([#1025](https://github.com/pybamm-team/PyBaMM/pull/1025))
-   Fix CI not triggering for PR. ([#1013](https://github.com/pybamm-team/PyBaMM/pull/1013))
-   Fix schedule testing running too often. ([#1010](https://github.com/pybamm-team/PyBaMM/pull/1010))
-   Fix doctests failing due to mismatch in unsorted output.([#990](https://github.com/pybamm-team/PyBaMM/pull/990))
-   Added extra checks when creating a model, for clearer errors ([#971](https://github.com/pybamm-team/PyBaMM/pull/971))
-   Fixed `Interpolant` ids to allow processing ([#962](https://github.com/pybamm-team/PyBaMM/pull/962))
-   Fixed a bug in the initial conditions of the potential pair model ([#954](https://github.com/pybamm-team/PyBaMM/pull/954))
-   Changed simulation attributes to assign copies rather than the objects themselves ([#952](https://github.com/pybamm-team/PyBaMM/pull/952))
-   Added default values to base model so that it works with the `Simulation` class ([#952](https://github.com/pybamm-team/PyBaMM/pull/952))
-   Fixed solver to recompute initial conditions when inputs are changed ([#951](https://github.com/pybamm-team/PyBaMM/pull/951))
-   Reformatted thermal submodels ([#938](https://github.com/pybamm-team/PyBaMM/pull/938))
-   Reformatted electrolyte submodels ([#927](https://github.com/pybamm-team/PyBaMM/pull/927))
-   Reformatted convection submodels ([#635](https://github.com/pybamm-team/PyBaMM/pull/635))

## Breaking changes

-   Geometry should no longer be given keys 'primary' or 'secondary' ([#1032](https://github.com/pybamm-team/PyBaMM/pull/1032))
-   Calls to `ProcessedVariable` objects are now made using dimensional time and space ([#1028](https://github.com/pybamm-team/PyBaMM/pull/1028))
-   For variables discretised using finite elements the result returned by calling `ProcessedVariable` is now transposed ([#1020](https://github.com/pybamm-team/PyBaMM/pull/1020))
-   Renamed "surface area density" to "surface area to volume ratio" ([#975](https://github.com/pybamm-team/PyBaMM/pull/975))
-   Replaced "reaction rate" with "exchange-current density" ([#975](https://github.com/pybamm-team/PyBaMM/pull/975))
-   Changed the implementation of reactions in submodels ([#948](https://github.com/pybamm-team/PyBaMM/pull/948))
-   Removed some inputs like `T_inf`, `R_g` and activation energies to some of the standard function parameters. This is because each of those inputs is specific to a particular function (e.g. the reference temperature at which the function was measured). To change a property such as the activation energy, users should create a new function, specifying the relevant property as a `Parameter` or `InputParameter` ([#942](https://github.com/pybamm-team/PyBaMM/pull/942))
-   The thermal option 'xyz-lumped' has been removed. The option 'thermal current collector' has also been removed ([#938](https://github.com/pybamm-team/PyBaMM/pull/938))
-   The 'C-rate' parameter has been deprecated. Use 'Current function [A]' instead. The cell capacity can be accessed as 'Cell capacity [A.h]', and used to calculate current from C-rate ([#952](https://github.com/pybamm-team/PyBaMM/pull/952))

# [v0.2.1](https://github.com/pybamm-team/PyBaMM/tree/v0.2.1) - 2020-03-31

New expression tree node types, models, parameter sets and solvers, as well as general bug fixes and new examples.

## Features

-   Store variable slices in model for inspection ([#925](https://github.com/pybamm-team/PyBaMM/pull/925))
-   Added LiNiCoO2 parameter set from Ecker et. al. ([#922](https://github.com/pybamm-team/PyBaMM/pull/922))
-   Made t_plus (optionally) a function of electrolyte concentration, and added (1 + dlnf/dlnc) to models ([#921](https://github.com/pybamm-team/PyBaMM/pull/921))
-   Added `DummySolver` for empty models ([#915](https://github.com/pybamm-team/PyBaMM/pull/915))
-   Added functionality to broadcast to edges ([#891](https://github.com/pybamm-team/PyBaMM/pull/891))
-   Reformatted and cleaned up `QuickPlot` ([#886](https://github.com/pybamm-team/PyBaMM/pull/886))
-   Added thermal effects to lead-acid models ([#885](https://github.com/pybamm-team/PyBaMM/pull/885))
-   Added a helper function for info on function parameters ([#881](https://github.com/pybamm-team/PyBaMM/pull/881))
-   Added additional notebooks showing how to create and compare models ([#877](https://github.com/pybamm-team/PyBaMM/pull/877))
-   Added `Minimum`, `Maximum` and `Sign` operators
    ([#876](https://github.com/pybamm-team/PyBaMM/pull/876))
-   Added a search feature to `FuzzyDict` ([#875](https://github.com/pybamm-team/PyBaMM/pull/875))
-   Add ambient temperature as a function of time ([#872](https://github.com/pybamm-team/PyBaMM/pull/872))
-   Added `CasadiAlgebraicSolver` for solving algebraic systems with CasADi ([#868](https://github.com/pybamm-team/PyBaMM/pull/868))
-   Added electrolyte functions from Landesfeind ([#860](https://github.com/pybamm-team/PyBaMM/pull/860))
-   Add new symbols `VariableDot`, representing the derivative of a variable wrt time,
    and `StateVectorDot`, representing the derivative of a state vector wrt time
    ([#858](https://github.com/pybamm-team/PyBaMM/issues/858))

## Bug fixes

-   Filter out discontinuities that occur after solve times
    ([#941](https://github.com/pybamm-team/PyBaMM/pull/945))
-   Fixed tight layout for QuickPlot in jupyter notebooks ([#930](https://github.com/pybamm-team/PyBaMM/pull/930))
-   Fixed bug raised if function returns a scalar ([#919](https://github.com/pybamm-team/PyBaMM/pull/919))
-   Fixed event handling in `ScipySolver` ([#905](https://github.com/pybamm-team/PyBaMM/pull/905))
-   Made input handling clearer in solvers ([#905](https://github.com/pybamm-team/PyBaMM/pull/905))
-   Updated Getting started notebook 2 ([#903](https://github.com/pybamm-team/PyBaMM/pull/903))
-   Reformatted external circuit submodels ([#879](https://github.com/pybamm-team/PyBaMM/pull/879))
-   Some bug fixes to generalize specifying models that aren't battery models, see [#846](https://github.com/pybamm-team/PyBaMM/issues/846)
-   Reformatted interface submodels to be more readable ([#866](https://github.com/pybamm-team/PyBaMM/pull/866))
-   Removed double-counted "number of electrodes connected in parallel" from simulation ([#864](https://github.com/pybamm-team/PyBaMM/pull/864))

## Breaking changes

-   Changed keyword argument `u` for inputs (when evaluating an object) to `inputs` ([#905](https://github.com/pybamm-team/PyBaMM/pull/905))
-   Removed "set external temperature" and "set external potential" options. Use "external submodels" option instead ([#862](https://github.com/pybamm-team/PyBaMM/pull/862))

# [v0.2.0](https://github.com/pybamm-team/PyBaMM/tree/v0.2.0) - 2020-02-26

This release introduces many new features and optimizations. All models can now be solved using the pip installation - in particular, the DFN can be solved in around 0.1s. Other highlights include an improved user interface, simulations of experimental protocols (GITT, CCCV, etc), new parameter sets for NCA and LGM50, drive cycles, "input parameters" and "external variables" for quickly solving models with different parameter values and coupling with external software, and general bug fixes and optimizations.

## Features

-   Added LG M50 parameter set ([#854](https://github.com/pybamm-team/PyBaMM/pull/854))
-   Changed rootfinding algorithm to CasADi, scipy.optimize.root still accessible as an option ([#844](https://github.com/pybamm-team/PyBaMM/pull/844))
-   Added capacitance effects to lithium-ion models ([#842](https://github.com/pybamm-team/PyBaMM/pull/842))
-   Added NCA parameter set ([#824](https://github.com/pybamm-team/PyBaMM/pull/824))
-   Added functionality to `Solution` that automatically gets `t_eval` from the data when simulating drive cycles and performs checks to ensure the output has the required resolution to accurately capture the input current ([#819](https://github.com/pybamm-team/PyBaMM/pull/819))
-   Added `Citations` object to print references when specific functionality is used ([#818](https://github.com/pybamm-team/PyBaMM/pull/818))
-   Updated `Solution` to allow exporting to matlab and csv formats ([#811](https://github.com/pybamm-team/PyBaMM/pull/811))
-   Allow porosity to vary in space ([#809](https://github.com/pybamm-team/PyBaMM/pull/809))
-   Added functionality to solve DAE models with non-smooth current inputs ([#808](https://github.com/pybamm-team/PyBaMM/pull/808))
-   Added functionality to simulate experiments and testing protocols ([#807](https://github.com/pybamm-team/PyBaMM/pull/807))
-   Added fuzzy string matching for parameters and variables ([#796](https://github.com/pybamm-team/PyBaMM/pull/796))
-   Changed ParameterValues to raise an error when a parameter that wasn't previously defined is updated ([#796](https://github.com/pybamm-team/PyBaMM/pull/796))
-   Added some basic models (BasicSPM and BasicDFN) in order to clearly demonstrate the PyBaMM model structure for battery models ([#795](https://github.com/pybamm-team/PyBaMM/pull/795))
-   Allow initial conditions in the particle to depend on x ([#786](https://github.com/pybamm-team/PyBaMM/pull/786))
-   Added the harmonic mean to the Finite Volume method, which is now used when computing fluxes ([#783](https://github.com/pybamm-team/PyBaMM/pull/783))
-   Refactored `Solution` to make it a dictionary that contains all of the solution variables. This automatically creates `ProcessedVariable` objects when required, so that the solution can be obtained much more easily. ([#781](https://github.com/pybamm-team/PyBaMM/pull/781))
-   Added notebook to explain broadcasts ([#776](https://github.com/pybamm-team/PyBaMM/pull/776))
-   Added a step to discretisation that automatically compute the inverse of the mass matrix of the differential part of the problem so that the underlying DAEs can be provided in semi-explicit form, as required by the CasADi solver ([#769](https://github.com/pybamm-team/PyBaMM/pull/769))
-   Added the gradient operation for the Finite Element Method ([#767](https://github.com/pybamm-team/PyBaMM/pull/767))
-   Added `InputParameter` node for quickly changing parameter values ([#752](https://github.com/pybamm-team/PyBaMM/pull/752))
-   Added submodels for operating modes other than current-controlled ([#751](https://github.com/pybamm-team/PyBaMM/pull/751))
-   Changed finite volume discretisation to use exact values provided by Neumann boundary conditions when computing the gradient instead of adding ghost nodes([#748](https://github.com/pybamm-team/PyBaMM/pull/748))
-   Added optional R(x) distribution in particle models ([#745](https://github.com/pybamm-team/PyBaMM/pull/745))
-   Generalized importing of external variables ([#728](https://github.com/pybamm-team/PyBaMM/pull/728))
-   Separated active and inactive material volume fractions ([#726](https://github.com/pybamm-team/PyBaMM/pull/726))
-   Added submodels for tortuosity ([#726](https://github.com/pybamm-team/PyBaMM/pull/726))
-   Simplified the interface for setting current functions ([#723](https://github.com/pybamm-team/PyBaMM/pull/723))
-   Added Heaviside operator ([#723](https://github.com/pybamm-team/PyBaMM/pull/723))
-   New extrapolation methods ([#707](https://github.com/pybamm-team/PyBaMM/pull/707))
-   Added some "Getting Started" documentation ([#703](https://github.com/pybamm-team/PyBaMM/pull/703))
-   Allow abs tolerance to be set by variable for IDA KLU solver ([#700](https://github.com/pybamm-team/PyBaMM/pull/700))
-   Added Simulation class ([#693](https://github.com/pybamm-team/PyBaMM/pull/693)) with load/save functionality ([#732](https://github.com/pybamm-team/PyBaMM/pull/732))
-   Added interface to CasADi solver ([#687](https://github.com/pybamm-team/PyBaMM/pull/687), [#691](https://github.com/pybamm-team/PyBaMM/pull/691), [#714](https://github.com/pybamm-team/PyBaMM/pull/714)). This makes the SUNDIALS DAE solvers (Scikits and KLU) truly optional (though IDA KLU is recommended for solving the DFN).
-   Added option to use CasADi's Algorithmic Differentiation framework to calculate Jacobians ([#687](https://github.com/pybamm-team/PyBaMM/pull/687))
-   Added method to evaluate parameters more easily ([#669](https://github.com/pybamm-team/PyBaMM/pull/669))
-   Added `Jacobian` class to reuse known Jacobians of expressions ([#665](https://github.com/pybamm-team/PyBaMM/pull/670))
-   Added `Interpolant` class to interpolate experimental data (e.g. OCP curves) ([#661](https://github.com/pybamm-team/PyBaMM/pull/661))
-   Added interface (via pybind11) to sundials with the IDA KLU sparse linear solver ([#657](https://github.com/pybamm-team/PyBaMM/pull/657))
-   Allowed parameters to be set by material or by specifying a particular paper ([#647](https://github.com/pybamm-team/PyBaMM/pull/647))
-   Set relative and absolute tolerances independently in solvers ([#645](https://github.com/pybamm-team/PyBaMM/pull/645))
-   Added basic method to allow (a part of) the State Vector to be updated with results obtained from another solution or package ([#624](https://github.com/pybamm-team/PyBaMM/pull/624))
-   Added some non-uniform meshes in 1D and 2D ([#617](https://github.com/pybamm-team/PyBaMM/pull/617))

## Optimizations

-   Now simplifying objects that are constant as soon as they are created ([#801](https://github.com/pybamm-team/PyBaMM/pull/801))
-   Simplified solver interface ([#800](https://github.com/pybamm-team/PyBaMM/pull/800))
-   Added caching for shape evaluation, used during discretisation ([#780](https://github.com/pybamm-team/PyBaMM/pull/780))
-   Added an option to skip model checks during discretisation, which could be slow for large models ([#739](https://github.com/pybamm-team/PyBaMM/pull/739))
-   Use CasADi's automatic differentation algorithms by default when solving a model ([#714](https://github.com/pybamm-team/PyBaMM/pull/714))
-   Avoid re-checking size when making a copy of an `Index` object ([#656](https://github.com/pybamm-team/PyBaMM/pull/656))
-   Avoid recalculating `_evaluation_array` when making a copy of a `StateVector` object ([#653](https://github.com/pybamm-team/PyBaMM/pull/653))

## Bug fixes

-   Fixed a bug where current loaded from data was incorrectly scaled with the cell capacity ([#852](https://github.com/pybamm-team/PyBaMM/pull/852))
-   Moved evaluation of initial conditions to solver ([#839](https://github.com/pybamm-team/PyBaMM/pull/839))
-   Fixed a bug where the first line of the data wasn't loaded when parameters are loaded from data ([#819](https://github.com/pybamm-team/PyBaMM/pull/819))
-   Made `graphviz` an optional dependency ([#810](https://github.com/pybamm-team/PyBaMM/pull/810))
-   Fixed examples to run with basic pip installation ([#800](https://github.com/pybamm-team/PyBaMM/pull/800))
-   Added events for CasADi solver when stepping ([#800](https://github.com/pybamm-team/PyBaMM/pull/800))
-   Improved implementation of broadcasts ([#776](https://github.com/pybamm-team/PyBaMM/pull/776))
-   Fixed a bug which meant that the Ohmic heating in the current collectors was incorrect if using the Finite Element Method ([#767](https://github.com/pybamm-team/PyBaMM/pull/767))
-   Improved automatic broadcasting ([#747](https://github.com/pybamm-team/PyBaMM/pull/747))
-   Fixed bug with wrong temperature in initial conditions ([#737](https://github.com/pybamm-team/PyBaMM/pull/737))
-   Improved flexibility of parameter values so that parameters (such as diffusivity or current) can be set as functions or scalars ([#723](https://github.com/pybamm-team/PyBaMM/pull/723))
-   Fixed a bug where boundary conditions were sometimes handled incorrectly in 1+1D models ([#713](https://github.com/pybamm-team/PyBaMM/pull/713))
-   Corrected a sign error in Dirichlet boundary conditions in the Finite Element Method ([#706](https://github.com/pybamm-team/PyBaMM/pull/706))
-   Passed the correct dimensional temperature to open circuit potential ([#702](https://github.com/pybamm-team/PyBaMM/pull/702))
-   Added missing temperature dependence in electrolyte and interface submodels ([#698](https://github.com/pybamm-team/PyBaMM/pull/698))
-   Fixed differentiation of functions that have more than one argument ([#687](https://github.com/pybamm-team/PyBaMM/pull/687))
-   Added warning if `ProcessedVariable` is called outside its interpolation range ([#681](https://github.com/pybamm-team/PyBaMM/pull/681))
-   Updated installation instructions for Mac OS ([#680](https://github.com/pybamm-team/PyBaMM/pull/680))
-   Improved the way `ProcessedVariable` objects are created in higher dimensions ([#581](https://github.com/pybamm-team/PyBaMM/pull/581))

## Breaking changes

-   Time for solver should now be given in seconds ([#832](https://github.com/pybamm-team/PyBaMM/pull/832))
-   Model events are now represented as a list of `pybamm.Event` ([#759](https://github.com/pybamm-team/PyBaMM/issues/759)
-   Removed `ParameterValues.update_model`, whose functionality is now replaced by `InputParameter` ([#801](https://github.com/pybamm-team/PyBaMM/pull/801))
-   Removed `Outer` and `Kron` nodes as no longer used ([#777](https://github.com/pybamm-team/PyBaMM/pull/777))
-   Moved `results` to separate repositories ([#761](https://github.com/pybamm-team/PyBaMM/pull/761))
-   The parameters "Bruggeman coefficient" must now be specified separately as "Bruggeman coefficient (electrolyte)" and "Bruggeman coefficient (electrode)"
-   The current classes (`GetConstantCurrent`, `GetUserCurrent` and `GetUserData`) have now been removed. Please refer to the [`change-input-current` notebook](https://github.com/pybamm-team/PyBaMM/blob/main/examples/notebooks/change-input-current.ipynb) for information on how to specify an input current
-   Parameter functions must now use pybamm functions instead of numpy functions (e.g. `pybamm.exp` instead of `numpy.exp`), as these are then used to construct the expression tree directly. Generally, pybamm syntax follows numpy syntax; please get in touch if a function you need is missing.
-   The current must now be updated by changing "Current function [A]" or "C-rate" instead of "Typical current [A]"


# [v0.1.0](https://github.com/pybamm-team/PyBaMM/tree/v0.1.0) - 2019-10-08

This is the first official version of PyBaMM.
Please note that PyBaMM in still under active development, and so the API may change in the future.

## Features

### Models

#### Lithium-ion

- Single Particle Model (SPM)
- Single Particle Model with electrolyte (SPMe)
- Doyle-Fuller-Newman (DFN) model

with the following optional physics:

- Thermal effects
- Fast diffusion in particles
- 2+1D (pouch cell)

#### Lead-acid

- Leading-Order Quasi-Static model
- First-Order Quasi-Static model
- Composite model
- Full model

with the following optional physics:

- Hydrolysis side reaction
- Capacitance effects
- 2+1D


### Spatial discretisations

- Finite Volume (1D only)
- Finite Element (scikit, 2D only)

### Solvers

- Scipy
- Scikits ODE
- Scikits DAE
- IDA KLU sparse linear solver (Sundials)
- Algebraic (root-finding)<|MERGE_RESOLUTION|>--- conflicted
+++ resolved
@@ -2,10 +2,8 @@
 
 ## Features
 
-<<<<<<< HEAD
 -   Added `Units` object as an attribute to all symbols; units must be consistent
 -   Scalars that represent dimensional numbers must be provided with units
-=======
 -   Added `print_name` to some symbols ([#1495](https://github.com/pybamm-team/PyBaMM/pull/1497), [#1495](https://github.com/pybamm-team/PyBaMM/pull/1497))
 -   Added Base Parameters class and SymPy in dependencies ([#1495](https://github.com/pybamm-team/PyBaMM/pull/1495))
 -   Added a new "reaction-driven" model for LAM from Reniers et al (2019) ([#1490](https://github.com/pybamm-team/PyBaMM/pull/1490))
@@ -16,7 +14,6 @@
 -   Added capacity-based termination conditions when simulating an `Experiment` ([#1459](https://github.com/pybamm-team/PyBaMM/pull/1459))
 -   Added "summary variables" to track degradation over several cycles ([#1459](https://github.com/pybamm-team/PyBaMM/pull/1459))
 -   Added `ElectrodeSOH` model for calculating capacities and stoichiometric limits ([#1459](https://github.com/pybamm-team/PyBaMM/pull/1459))
->>>>>>> f6cb07aa
 -   Added Batch Study class ([#1455](https://github.com/pybamm-team/PyBaMM/pull/1455))
 -   Added `ConcatenationVariable`, which is automatically created when variables are concatenated ([#1453](https://github.com/pybamm-team/PyBaMM/pull/1453))
 -   Added "fast with events" mode for the CasADi solver, which solves a model and finds events more efficiently than "safe" mode. As of PR #1450 this feature is still being tested and "safe" mode remains the default ([#1450](https://github.com/pybamm-team/PyBaMM/pull/1450))
