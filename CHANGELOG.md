--- conflicted
+++ resolved
@@ -1,4 +1,9 @@
 # [Unreleased](https://github.com/pybamm-team/PyBaMM/)
+
+## Features
+
+-   Added `Units` object as an attribute to all symbols; units must be consistent
+-   Scalars that represent dimensional numbers must be provided with units
 
 # [v22.10](https://github.com/pybamm-team/PyBaMM/tree/v22.10) - 2022-10-31
 
@@ -278,29 +283,6 @@
 
 ## Features
 
-<<<<<<< HEAD
--   Added `Units` object as an attribute to all symbols; units must be consistent
--   Scalars that represent dimensional numbers must be provided with units
--   Added temperature dependence on electrode electronic conductivity ([#1570](https://github.com/pybamm-team/PyBaMM/pull/1570))
--   Added a new lithium-ion model `MPM` or Many-Particle Model, with a distribution of particle sizes in each electrode. ([#1529](https://github.com/pybamm-team/PyBaMM/pull/1529))
--   Added 2 new submodels for lithium transport in a size distribution of electrode particles: Fickian diffusion (`FickianSingleSizeDistribution`) and uniform concentration profile (`FastSingleSizeDistribution`). ([#1529](https://github.com/pybamm-team/PyBaMM/pull/1529))
--   Added a "particle size" domain to the default lithium-ion geometry, including plotting capabilities (`QuickPlot`) and processing of variables (`ProcessedVariable`). ([#1529](https://github.com/pybamm-team/PyBaMM/pull/1529))
--   Added fitted expressions for OCPs for the Chen2020 parameter set ([#1526](https://github.com/pybamm-team/PyBaMM/pull/1497))
--   Added `initial_soc` argument to `Simualtion.solve` for specifying the initial SOC when solving a model ([#1512](https://github.com/pybamm-team/PyBaMM/pull/1512))
--   Added `print_name` to some symbols ([#1495](https://github.com/pybamm-team/PyBaMM/pull/1495), [#1497](https://github.com/pybamm-team/PyBaMM/pull/1497))
--   Added Base Parameters class and SymPy in dependencies ([#1495](https://github.com/pybamm-team/PyBaMM/pull/1495))
--   Added a new "reaction-driven" model for LAM from Reniers et al (2019) ([#1490](https://github.com/pybamm-team/PyBaMM/pull/1490))
--   Some features ("loss of active material" and "particle mechanics") can now be specified separately for the negative electrode and positive electrode by passing a 2-tuple ([#1490](https://github.com/pybamm-team/PyBaMM/pull/1490))
--   `plot` and `plot2D` now take and return a matplotlib Axis to allow for easier customization ([#1472](https://github.com/pybamm-team/PyBaMM/pull/1472))
--   `ParameterValues.evaluate` can now return arrays to allow function parameters to be easily evaluated ([#1472](https://github.com/pybamm-team/PyBaMM/pull/1472))
--   Added option to save only specific cycle numbers when simulating an `Experiment` ([#1459](https://github.com/pybamm-team/PyBaMM/pull/1459))
--   Added capacity-based termination conditions when simulating an `Experiment` ([#1459](https://github.com/pybamm-team/PyBaMM/pull/1459))
--   Added "summary variables" to track degradation over several cycles ([#1459](https://github.com/pybamm-team/PyBaMM/pull/1459))
--   Added `ElectrodeSOH` model for calculating capacities and stoichiometric limits ([#1459](https://github.com/pybamm-team/PyBaMM/pull/1459))
--   Added Batch Study class ([#1455](https://github.com/pybamm-team/PyBaMM/pull/1455))
--   Added `ConcatenationVariable`, which is automatically created when variables are concatenated ([#1453](https://github.com/pybamm-team/PyBaMM/pull/1453))
--   Added "fast with events" mode for the CasADi solver, which solves a model and finds events more efficiently than "safe" mode. As of PR #1450 this feature is still being tested and "safe" mode remains the default ([#1450](https://github.com/pybamm-team/PyBaMM/pull/1450))
-=======
 - Added thermal parameters (thermal conductivity, specific heat, etc.) to the `Ecker2015` parameter set from Zhao et al. (2018) and Hales et al. (2019) ([#1683](https://github.com/pybamm-team/PyBaMM/pull/1683))
 - Added `plot_summary_variables` to plot and compare summary variables ([#1678](https://github.com/pybamm-team/PyBaMM/pull/1678))
 - The DFN model can now be used directly (instead of `BasicDFNHalfCell`) to simulate a half-cell ([#1600](https://github.com/pybamm-team/PyBaMM/pull/1600))
@@ -349,7 +331,6 @@
 - Added Batch Study class ([#1455](https://github.com/pybamm-team/PyBaMM/pull/1455))
 - Added `ConcatenationVariable`, which is automatically created when variables are concatenated ([#1453](https://github.com/pybamm-team/PyBaMM/pull/1453))
 - Added "fast with events" mode for the CasADi solver, which solves a model and finds events more efficiently than "safe" mode. As of PR #1450 this feature is still being tested and "safe" mode remains the default ([#1450](https://github.com/pybamm-team/PyBaMM/pull/1450))
->>>>>>> a5aca9ca
 
 ## Optimizations
 
