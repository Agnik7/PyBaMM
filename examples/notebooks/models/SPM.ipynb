{
 "cells": [
  {
   "cell_type": "markdown",
   "metadata": {},
   "source": [
    "# Single Particle Model (SPM) "
   ]
  },
  {
   "cell_type": "markdown",
   "metadata": {},
   "source": [
    "## Model Equations"
   ]
  },
  {
   "cell_type": "markdown",
   "metadata": {},
   "source": [
    "The SPM consists of two spherically symmetric diffusion equations: one within a representative negative particle ($k=\\text{n}$) and one within a representative positive particle ($k=\\text{p}$). In the centre of the particle the classical no-flux condition is imposed. Since the SPM assumes that all particles in an electrode behave in exactly the same way, the flux on the surface of a particle is simply the current divided by the thickness of the electrode. We shall use $r_k\\in[0,1]$ for the radial coordinate of the particle in electrode $k$. The concentration of lithium in electrode $k$ is denoted $c_k$ and the current is denoted by $\\mathcal{I}$. All parameters in the model stated here are dimensionless and are given in terms of dimensional parameters at the end of this notebook.The model equations for the SPM are then: \n",
    "$$\n",
    "\\frac{\\partial c_k}{\\partial t} = \\gamma_k \\frac{\\partial}{\\partial r_k}\\left( r_k^2 \\frac{\\partial c_k}{\\partial r_k} \\right) \\\\ \n",
    "\\frac{\\partial c_k}{\\partial r_k}\\bigg|_{r_k=0} = 0, \\quad -\\beta_k \\hat{C}_k \\gamma_k \\frac{\\partial c_k}{\\partial r_k}\\bigg|_{r_k=1} = \\begin{cases} \n",
    "    \\frac{\\mathcal{I}}{L_n}, \\quad k=\\text{n}, \\\\ \n",
    "    -\\frac{\\mathcal{I}}{L_p}, \\quad k=\\text{p},\n",
    "\\end{cases} ,\n",
    "$$ \n",
    "for $k\\in\\{\\text{n, p}\\}$.\n",
    "\n",
    "### Voltage Expression\n",
    "The terminal voltage is obtained from the expression: \n",
    "$$\n",
    "V = U_p(c_p)\\big|_{r_p=1}-U_n(c_n)\\big|_{r_n=1}-\\frac{2}{\\Lambda}\\sinh^{-1}\\left(\\frac{\\mathcal{I}}{g_p L_p} \\right)  -\\frac{2}{\\Lambda}\\sinh^{-1}\\left(\\frac{\\mathcal{I}}{g_n L_n} \\right)\n",
    "$$\n",
    "with the exchange current densities given by\n",
    "$$\n",
    "g_k = m_k \\hat{C}_k (c_k)^{1/2} (1-c_k)^{1/2}, \\quad \\text{for } k\\in\\{\\text{n, p}\\}.\n",
    "$$"
   ]
  },
  {
   "cell_type": "markdown",
   "metadata": {},
   "source": [
    "## Example solving SPM using PyBaMM\n",
    "\n",
    "Below we show how to solve the SPM model, using the default geometry, mesh, paramters, discretisation and solver provided with PyBaMM.\n",
    "\n",
    "First we need to import pybamm, and then change our working directory to the root of the pybamm folder. "
   ]
  },
  {
   "cell_type": "code",
   "execution_count": 1,
   "metadata": {},
   "outputs": [],
   "source": [
    "import pybamm\n",
    "import numpy as np\n",
    "import os\n",
    "import matplotlib.pyplot as plt\n",
    "os.chdir(pybamm.__path__[0]+'/..')"
   ]
  },
  {
   "cell_type": "markdown",
   "metadata": {},
   "source": [
    "We then get the SPM model equations:"
   ]
  },
  {
   "cell_type": "code",
   "execution_count": 2,
   "metadata": {},
   "outputs": [],
   "source": [
    "model = pybamm.lithium_ion.SPM()"
   ]
  },
  {
   "cell_type": "markdown",
   "metadata": {},
   "source": [
    "The model object is a subtype of [`pybamm.BaseModel`](https://pybamm.readthedocs.io/en/latest/source/models/base_model.html), and contains all the equations that define this particular model. For example, the `rhs` dict contained in `model` has a dictionary mapping variables such as $c_n$ to the equation representing its rate of change with time (i.e. $\\partial{c_n}/\\partial{t}$). We can see this explicitly be visualising this entry in the `rhs` dict:"
   ]
  },
  {
   "cell_type": "code",
   "execution_count": 3,
   "metadata": {},
   "outputs": [
    {
     "name": "stdout",
     "output_type": "stream",
     "text": [
      "rhs equation for variable ' Negative particle concentration ' is:\n"
     ]
    }
   ],
   "source": [
    "variable = next(iter(model.rhs.keys()))\n",
    "equation = next(iter(model.rhs.values()))\n",
    "print('rhs equation for variable \\'',variable,'\\' is:')\n",
    "path = 'examples/notebooks/models/'\n",
    "equation.visualise(path+'spm1.png')"
   ]
  },
  {
   "cell_type": "markdown",
   "metadata": {},
   "source": [
    "![](spm1.png)"
   ]
  },
  {
   "cell_type": "markdown",
   "metadata": {},
   "source": [
    "We need a geometry to define our model equations over. In pybamm this is represented by the [`pybamm.Geometry`](https://pybamm.readthedocs.io/en/latest/source/geometry/geometry.html) class. In this case we use the default geometry object defined by the model"
   ]
  },
  {
   "cell_type": "code",
   "execution_count": 4,
   "metadata": {},
   "outputs": [],
   "source": [
    "geometry = model.default_geometry"
   ]
  },
  {
   "cell_type": "markdown",
   "metadata": {},
   "source": [
    "This geometry object defines a number of geometry domains, each with its own name, spatial variables and min/max limits (the latter are represented as equations similar to the rhs equation shown above). For instance, the SPM model has the following domains:"
   ]
  },
  {
   "cell_type": "code",
   "execution_count": 5,
   "metadata": {},
   "outputs": [
    {
     "name": "stdout",
     "output_type": "stream",
     "text": [
      "SPM domains:\n",
      "1. negative electrode with variables:\n",
      "  -( 0.0 ) <= x_n <= ( Negative electrode width / Negative electrode width + Separator width + Positive electrode width )\n",
      "2. separator with variables:\n",
      "  -( Negative electrode width / Negative electrode width + Separator width + Positive electrode width ) <= x_s <= ( Negative electrode width / Negative electrode width + Separator width + Positive electrode width + Separator width / Negative electrode width + Separator width + Positive electrode width )\n",
      "3. positive electrode with variables:\n",
      "  -( Negative electrode width / Negative electrode width + Separator width + Positive electrode width + Separator width / Negative electrode width + Separator width + Positive electrode width ) <= x_p <= ( 1.0 )\n",
      "4. negative particle with variables:\n",
      "  -( 0.0 ) <= r_n <= ( 1.0 )\n",
      "5. positive particle with variables:\n",
      "  -( 0.0 ) <= r_p <= ( 1.0 )\n"
     ]
    }
   ],
   "source": [
    "print('SPM domains:')\n",
    "for i, (k, v) in enumerate(geometry.items()):\n",
    "    print(str(i+1)+'.',k,'with variables:')\n",
    "    for var, rng in v['primary'].items():\n",
    "        print('  -(',rng['min'],') <=',var,'<= (',rng['max'],')')"
   ]
  },
  {
   "cell_type": "markdown",
   "metadata": {},
   "source": [
    "Both the model equations and the geometry are defined by a set of parameters, such as $\\gamma_p$ or $L_p$. We can substitute these symbolic parameters in the model with values by using the [`pybamm.ParameterValues`](https://pybamm.readthedocs.io/en/latest/source/parameters/parameter_values.html) class, which takes either a python dictionary or CSV file with the mapping between parameter names and values. Rather than create our own instance of `pybamm.ParameterValues`, we will use the default parameter set included in the model"
   ]
  },
  {
   "cell_type": "code",
   "execution_count": 6,
   "metadata": {},
   "outputs": [],
   "source": [
    "param = model.default_parameter_values"
   ]
  },
  {
   "cell_type": "markdown",
   "metadata": {},
   "source": [
    "We can then apply this parameter set to the model and geometry"
   ]
  },
  {
   "cell_type": "code",
   "execution_count": 7,
   "metadata": {},
   "outputs": [],
   "source": [
    "param.process_model(model)\n",
    "param.process_geometry(geometry)"
   ]
  },
  {
   "cell_type": "markdown",
   "metadata": {},
   "source": [
    "The next step is to mesh the input geometry. We can do this using the [`pybamm.Mesh`](https://pybamm.readthedocs.io/en/latest/source/meshes/meshes.html) class. This class takes in the geometry of the problem, and also two dictionaries containing the type of mesh to use within each domain of the geometry (i.e. within the positive or negative electrode domains), and the number of mesh points. \n",
    "\n",
    "The default mesh types and the default number of points to use in each variable for the SPH model are:"
   ]
  },
  {
   "cell_type": "code",
   "execution_count": 8,
   "metadata": {},
   "outputs": [
    {
     "name": "stdout",
     "output_type": "stream",
     "text": [
      "negative electrode is of type Uniform1DSubMesh\n",
      "separator is of type Uniform1DSubMesh\n",
      "positive electrode is of type Uniform1DSubMesh\n",
      "negative particle is of type Uniform1DSubMesh\n",
      "positive particle is of type Uniform1DSubMesh\n",
      "x_n has 40 mesh points\n",
      "x_s has 25 mesh points\n",
      "x_p has 35 mesh points\n",
      "r_n has 10 mesh points\n",
      "r_p has 10 mesh points\n"
     ]
    }
   ],
   "source": [
    "for k, t in model.default_submesh_types.items():\n",
    "    print(k,'is of type',t.__name__)\n",
    "for var, npts in model.default_var_pts.items():\n",
    "    print(var,'has',npts,'mesh points')"
   ]
  },
  {
   "cell_type": "markdown",
   "metadata": {},
   "source": [
    "With these defaults, we can then create our mesh of the given geometry:"
   ]
  },
  {
   "cell_type": "code",
   "execution_count": 9,
   "metadata": {},
   "outputs": [],
   "source": [
    "mesh = pybamm.Mesh(geometry, model.default_submesh_types, model.default_var_pts)"
   ]
  },
  {
   "cell_type": "markdown",
   "metadata": {},
   "source": [
    "The next step is to discretise the model equations over this mesh. We do this using the [`pybamm.Discretisation`](https://pybamm.readthedocs.io/en/latest/source/discretisations/discretisation.html) class, which takes both the mesh we have already created, and a dictionary of spatial methods to use for each geometry domain. For the case of the SPM model, we use the following defaults for the spatial discretisation methods:"
   ]
  },
  {
   "cell_type": "code",
   "execution_count": 10,
   "metadata": {},
   "outputs": [
    {
     "name": "stdout",
     "output_type": "stream",
     "text": [
      "macroscale is discretised using FiniteVolume method\n",
      "negative particle is discretised using FiniteVolume method\n",
      "positive particle is discretised using FiniteVolume method\n"
     ]
    }
   ],
   "source": [
    "for k, method in model.default_spatial_methods.items():\n",
    "    print(k,'is discretised using',method.__name__,'method')"
   ]
  },
  {
   "cell_type": "markdown",
   "metadata": {},
   "source": [
    "We then create the `pybamm.Discretisation` object, and use this to discretise the model equations"
   ]
  },
  {
   "cell_type": "code",
   "execution_count": 11,
   "metadata": {},
   "outputs": [
    {
     "data": {
      "text/plain": [
<<<<<<< HEAD
       "<pybamm.models.lithium_ion.spm.SPM at 0x7f57286882b0>"
=======
       "<pybamm.models.lithium_ion.spm.SPM at 0x7fbacc67e320>"
>>>>>>> e8f98f2a
      ]
     },
     "execution_count": 11,
     "metadata": {},
     "output_type": "execute_result"
    }
   ],
   "source": [
    "disc = pybamm.Discretisation(mesh, model.default_spatial_methods)\n",
    "disc.process_model(model)"
   ]
  },
  {
   "cell_type": "markdown",
   "metadata": {},
   "source": [
    "After this stage, all the equations in `model` have been discretised into purely linear algebra expressions that are ready to be evaluated within a time-stepping loop of a given solver. For example, the rhs expression for $\\partial{c_n}/\\partial{t}$ that we visualised above is now represented by:"
   ]
  },
  {
   "cell_type": "code",
   "execution_count": 12,
   "metadata": {},
   "outputs": [],
   "source": [
    "model.concatenated_rhs.children[0].visualise(path+'spm2.png')"
   ]
  },
  {
   "cell_type": "markdown",
   "metadata": {},
   "source": [
    "![](spm2.png)\n",
    "\n",
    "Now we are ready to run the time-stepping loop to solve the model. Once again we use the default ODE solver like so:"
   ]
  },
  {
   "cell_type": "code",
   "execution_count": 13,
   "metadata": {},
   "outputs": [
    {
     "name": "stdout",
     "output_type": "stream",
     "text": [
      "Solving using ScikitsOdeSolver solver...\n",
      "Finished.\n"
     ]
    }
   ],
   "source": [
    "# Solve the model at the given time points\n",
    "solver = model.default_solver\n",
    "n = 100\n",
    "t_eval = np.linspace(0, 2, n)\n",
    "print('Solving using',type(solver).__name__,'solver...')\n",
    "solver.solve(model, t_eval)\n",
    "print('Finished.')"
   ]
  },
  {
   "cell_type": "markdown",
   "metadata": {},
   "source": [
    "Each model in pybamm has a list of relevent variables defined in the model, for use in visualising the model solution or for comparison with other models. The SPM model defines the following variables:"
   ]
  },
  {
   "cell_type": "code",
   "execution_count": 14,
   "metadata": {},
   "outputs": [
    {
     "name": "stdout",
     "output_type": "stream",
     "text": [
      "SPM model variables:\n",
      "\t- Total current density\n",
      "\t- Total current density [A m-2]\n",
      "\t- Negative electrode current density\n",
      "\t- Positive electrode current density\n",
      "\t- Electrolyte current density\n",
      "\t- Interfacial current density\n",
      "\t- Exchange-current density\n",
      "\t- Negative electrode current density [A m-2]\n",
      "\t- Positive electrode current density [A m-2]\n",
      "\t- Electrolyte current density [A m-2]\n",
      "\t- Interfacial current density [A m-2]\n",
      "\t- Exchange-current density [A m-2]\n",
      "\t- Negative electrode open circuit potential\n",
      "\t- Positive electrode open circuit potential\n",
      "\t- Average negative electrode open circuit potential\n",
      "\t- Average positive electrode open circuit potential\n",
      "\t- Average open circuit voltage\n",
      "\t- Measured open circuit voltage\n",
      "\t- Terminal voltage\n",
      "\t- Negative electrode open circuit potential [V]\n",
      "\t- Positive electrode open circuit potential [V]\n",
      "\t- Average negative electrode open circuit potential [V]\n",
      "\t- Average positive electrode open circuit potential [V]\n",
      "\t- Average open circuit voltage [V]\n",
      "\t- Measured open circuit voltage [V]\n",
      "\t- Terminal voltage [V]\n",
      "\t- Negative reaction overpotential\n",
      "\t- Positive reaction overpotential\n",
      "\t- Average negative reaction overpotential\n",
      "\t- Average positive reaction overpotential\n",
      "\t- Average reaction overpotential\n",
      "\t- Average electrolyte overpotential\n",
      "\t- Average solid phase ohmic losses\n",
      "\t- Negative reaction overpotential [V]\n",
      "\t- Positive reaction overpotential [V]\n",
      "\t- Average negative reaction overpotential [V]\n",
      "\t- Average positive reaction overpotential [V]\n",
      "\t- Average reaction overpotential [V]\n",
      "\t- Average electrolyte overpotential [V]\n",
      "\t- Average solid phase ohmic losses [V]\n",
      "\t- Electrolyte concentration\n",
      "\t- Electrolyte concentration [mols m-3]\n",
      "\t- Negative electrode potential [V]\n",
      "\t- Positive electrode potential [V]\n",
      "\t- Electrolyte potential [V]\n",
      "\t- Negative particle concentration\n",
      "\t- Positive particle concentration\n",
      "\t- Negative particle surface concentration\n",
      "\t- Positive particle surface concentration\n",
      "\t- Negative particle concentration [mols m-3]\n",
      "\t- Positive particle concentration [mols m-3]\n",
      "\t- Negative particle surface concentration [mols m-3]\n",
      "\t- Positive particle surface concentration [mols m-3]\n",
      "\t- Negative particle flux\n",
      "\t- Positive particle flux\n",
      "\t- Negative electrolyte concentration\n",
      "\t- Separator electrolyte concentration\n",
      "\t- Positive electrolyte concentration\n",
      "\t- Reduced cation flux\n",
      "\t- Negative electrolyte concentration [mols m-3]\n",
      "\t- Separator electrolyte concentration [mols m-3]\n",
      "\t- Positive electrolyte concentration [mols m-3]\n",
      "\t- Negative electrode interfacial current density\n",
      "\t- Positive electrode interfacial current density\n",
      "\t- Negative electrode exchange-current density\n",
      "\t- Positive electrode exchange-current density\n",
      "\t- Negative electrode interfacial current density [A m-2]\n",
      "\t- Positive electrode interfacial current density [A m-2]\n",
      "\t- Negative electrode exchange-current density [A m-2]\n",
      "\t- Positive electrode exchange-current density [A m-2]\n",
      "\t- Negative electrolyte potential\n",
      "\t- Separator electrolyte potential\n",
      "\t- Positive electrolyte potential\n",
      "\t- Electrolyte potential\n",
      "\t- Negative electrolyte potential [V]\n",
      "\t- Separator electrolyte potential [V]\n",
      "\t- Positive electrolyte potential [V]\n",
      "\t- Average concentration overpotential\n",
      "\t- Average electrolyte ohmic losses\n",
      "\t- Average concentration overpotential [V]\n",
      "\t- Average electrolyte ohmic losses [V]\n",
      "\t- Negative electrode potential\n",
      "\t- Positive electrode potential\n",
      "\t- Electrode potential\n",
      "\t- Electrode current density\n",
      "\t- Electrode potential [V]\n",
      "\t- Electrode current density [A m-2]\n"
     ]
    }
   ],
   "source": [
    "print('SPM model variables:')\n",
    "for v in model.variables.keys():\n",
    "    print('\\t-',v)"
   ]
  },
  {
   "cell_type": "markdown",
   "metadata": {},
   "source": [
    "To help visualise the results, pybamm provides the `pybamm.ProcessedVariable` class, which takes the output of a solver and a variable, and allows the user to evaluate the value of that variable at any given time or $x$ value. For example, we can create a `pybamm.ProcessedVariable` using the SPM voltage variable, and plot the voltage versus time, along with the surface particle concentration."
   ]
  },
  {
   "cell_type": "code",
   "execution_count": 15,
   "metadata": {},
   "outputs": [],
   "source": [
    "voltage = pybamm.ProcessedVariable(model.variables['Terminal voltage [V]'], solver.t, solver.y, mesh=mesh)#\n",
    "c_s_n_surf = pybamm.ProcessedVariable(\n",
    "    model.variables['Negative particle surface concentration'], solver.t, solver.y, mesh=mesh\n",
    ")\n",
    "c_s_p_surf = pybamm.ProcessedVariable(\n",
    "    model.variables['Positive particle surface concentration'], solver.t, solver.y, mesh=mesh\n",
    ")"
   ]
  },
  {
   "cell_type": "markdown",
   "metadata": {},
   "source": [
    "One we have these variables in hand, we can begin generating plots using a library such as Matplotlib. Below we plot the terminal voltage and surface particle concentrations versus time"
   ]
  },
  {
   "cell_type": "code",
   "execution_count": 16,
   "metadata": {},
   "outputs": [
    {
     "data": {
      "image/png": "iVBORw0KGgoAAAANSUhEUgAAA6AAAAEYCAYAAABCw5uAAAAABHNCSVQICAgIfAhkiAAAAAlwSFlzAAALEgAACxIB0t1+/AAAADl0RVh0U29mdHdhcmUAbWF0cGxvdGxpYiB2ZXJzaW9uIDMuMC4zLCBodHRwOi8vbWF0cGxvdGxpYi5vcmcvnQurowAAIABJREFUeJzs3Xd8VfX5wPHPk71uBmQwQ1gBEZlhBfdoqQsFBygqOEBAauv4VWyrVmsd1bZWGaIyRERRxOLWWlzssAUB2RsChE1CxvP7455gjEBCyM1J7n3er9d5cc+559w8cRzuc77f5/mKqmKMMcYYY4wxxvhakNsBGGOMMcYYY4wJDJaAGmOMMcYYY4ypEpaAGmOMMcYYY4ypEpaAGmOMMcYYY4ypEpaAGmOMMcYYY4ypEpaAGmOMMcYYY4ypEpaAGmOMMcYYY4ypEpaAGmOMMcYYY4ypEj5LQEUkQkTmicgSEVkuIn85wTmpIjJDRBaJyFIRudxX8RhjjDHGGGOMcZeoqm8+WESAaFU9JCKhwHfAvao6p8Q5Y4BFqjpKRFoBH6tq2qk+NzExUdPSTnmKMcaPLFiwYLeqJrkdh6/Zvc2YwBII9za7rxkTWMp7XwvxVQDqzWwPObuhzlY621Ug1nkdB2wr63PT0tLIysqqrDCNMdWciGx0O4aqYPc2YwJLINzb7L5mTGAp733NpzWgIhIsIouBXcAXqjq31CmPAf1EZAvwMTDsJJ8zUESyRCQrOzvblyEbY4wxxhhjjPERnyagqlqoqu2ABkBnEWld6pS+wHhVbQBcDkwUkV/EpKpjVDVDVTOSkvx6tooxxhhjjDHG+K0q6YKrqvuAGUCPUm/dAUxxzpkNRACJVRGTMcYYY4wxxpiq5csuuEkiEu+8jgQuA1aWOm0TcIlzzll4E1CbY2uMMcYYY4wxfshnTYiAusAEEQnGm+hOUdUPReRxIEtVpwP3A6+IyO/xNiTqr75qy2uMMcYYY4wxxlW+7IK7FGh/guOPlHi9AujuqxiMMaayiUgP4AUgGHhVVZ8u9X4qMAGId855SFU/rvJAjTHGGGOqoSqpATXGGH/gzOgYAfwGaAX0ddYwLulPeGd8tAf6ACOrNkpjjDHGmOrLbxPQwiJlzDdr2Xkg1+1QjDH+ozOwRlXXqeox4C2gZ6lzTnt949Pxw/YDfLi0Uj/SGGOMMeZnCouUV75Zx6G8gkr/bF/WgLpq8eYc/vbxSp79dBW/OjuFfl0b0a1JbUTE7dCMMTVXfWBzif0tQJdS5zwGfC4iw4Bo4NKTfZiIDAQGAqSmppYrgH98sZqvV2eTVjua1vXjyh+5McYYY0w55OYX8vu3F/PJ9zvwRITQp3P5vqOUl9+OgHZsVIuvHriQAd3TmLlmDze9MpfL/vkN42eu50BuvtvhGWP8V7nWN4aKrXH8TO82JEaHcfcbC9h35FjlRW2MMcaYgLfvyDH6vTqXT5fv4E9XnFXpySf4cQIKkJYYzR+vaMXchy/h79e1ITo8hMc+WEGXJ79k+HvLWLHtgNshGmNqlq1AwxL7DZxjJfl0feNa0WGM7NeRnQdy+f3biykqssbhxhhjjDlzm/ceofeoWSzdsp+X+nbgzvOa+OTn+HUCWiwiNJjrMxryn6HdmX5Pd65qW5f3Fm7h8n9/S+9Rs3h/0VbyCgrdDtMYU/3NB5qLSGMRCcPbZGh6qXN8vr5xu4bxPHLV2cxYlc2IGWsq86ONMcYYE4C+37qfXqNmkX0wj4l3dOaKNnV99rMCIgEtqU2DeJ69ri1zH76EP11xFnsPH+N3by+m21P/45lPV7J57xG3QzTGVFOqWgDcA3wG/IC32+1yEXlcRK52TrsfuEtElgCT8dH6xv26pHJt+/r847+r+WZ1pea3xhhjjAkg36zO5saXZxMaJLw7OJMuTWr79OeJD74X+VRGRoZmZWVV2ucVFSkz1+5m4uyN/PeHnShwUYtkbunaiPPTkwgOsqZFxrhJRBaoaobbcfhaRe5tR48Vcu3Imew8kMuHvz2P+vGRPorOGFPZAuHeVtnf2Ywxle+drM0Mf28ZzVM8jB/QiZTYiAp/VnnvawE3AlpaUJBwXvMkxtyawXd/uJhhFzVj2db9DBg/nwufm8Hor9ey97A1+jDGVD+RYcGM6teRgkJlyKSFVkpgjDklEekhIqtEZI2IPHSC9xuJyJcislREvhKRBiXeKxSRxc5WuvTAGFPDqCovfvkjD767lK5NajNlUNczSj5PR8AnoCXVi4/kvl+1YOYfLualm9pTPz6Spz9ZSdenvuS+txezcFMONW3E2Bjj3xonRvP369uyZPM+nvhwhdvhGGOqKREJBkYAvwFaAX1FpFWp054DXlfVNsDjwFMl3juqqu2c7WqMMTVWQWERD0/7nue/WE2v9vUZ278TnojQKvv5frsO6JkICwniyjb1uLJNPVbvPMikORuZunAr7y3aSqu6sdzSrRE929UjKsz+8RlTk4lIJpBGiXuhqr7uWkAV1KN1HQZd0ISXv15Hh9QEenVoUPZFxphA0xlYo6rrAETkLaAnUPLJVSvgPuf1DOD9Ko3QGONzR44VMOzNRXy5chdDLmzKg79ugUjVlhzaCGgZ0lM8/KVna+Y+fAlPXtuaIlWGv7eMLn/7ksemL2fNrkNuh2iMqQARmYj3af+5QCdnq7H1WA/+qgVdGtfi4WnLWLnDlpgyxvxCfWBzif0tzrGSlgC9nNfXAh4RKe5GEiEiWSIyR0SuOdkPEZGBznlZ2dnWIM2Y6mT3oTz6vjKXGat28cQ1rfm/Hi2rPPkEGwEtt+jwEG7u0oibOqeyYGMOE+ds5M25mxg/awOZTWtzS9dGXNoqhdBgy+mNqSEygFa+6FDrhpDgIF68qT1X/vs77p64gOnDziW2CqfTGGP8wgPASyLSH/gG7zrHxcXljVR1q4g0Af4nIstUdW3pD1DVMcAY8DYhqpqwjTFl2bD7MLeNm8fOA7mM7teRX51dx7VYLAE9TSJCRlotMtJq8ecr85iStZlJczYxeNJCUmLDua5jA7o2qU27hvFVOpfaGHPavgfqANvdDqSyJHsiGHlzB/qMmcMDU5bw8i0dXXmyaYzxvQqUEGwFGpbYb+AcO05Vt+GMgIpIDNBbVfc57211/lwnIl8B7YFfJKDGmOpn0aYc7piQhary5l1d6ZCa4Go8loCegcSYcIZc2IxB5zflq1W7mDhnIyO/WsuIGWsRgfRkDx0axdM+NYEOqQk0TYq2L4PGVB+JwAoRmQfkFR+s6c01MtJqMfzys3jiwxW8/M067r6gqdshGWMqmVNC0BRYzE8jlAqcKgGdDzQXkcZ4E88+wE2lPjcR2KuqRcBwYKxzPAE4oqp5zjndgWcr7zcyxvjKf1fs5J7JC0n2RDB+QCeaJMW4HZIloJUhOEi45KwULjkrhQO5+SzetI+Fm3JYuGkfHy7dzuR53pKLuMhQ2qfG08FJSNs2jLNRUmPc85jbAfjK7d3TWLgph2c/XUnbBvF0a+rbBaWNMVXutEsIVLVARO4BPgOCgbGqulxEHgeyVHU6cCHwlIgo3im4Q53LzwJeFpEivP1DnlZVa7ttTDU3ae5G/vz+97SuH8drt3UiyRPudkiAJaCVLjYilPPTkzg/PQmAoiJlbfYhFh1PSnP4enU2qiACLVI8zghpPB0aJdAk0UZJjakKqvq1iKTgbT4EME9Vd7kZU2UREZ7p3YaV2w8wbPJCPvrteVW2tpcxpkpUqIRAVT8GPi517JESr98F3j3BdbOAcyoUqTGmyqkqz3++mpdmrOGiFkmMuLlDtVq9o/pE4qeCgoTmKR6ap3i4oZO39GL/0XyWbC45SrqNyfM2ARAfFUr7hs4oaaME2jaMJybc/jUZU9lE5Abg78BXgAAvisiDzhewGi8mPITR/TrSc8RMhk5ayOSBXa1JmjH+wy9LCIwxZy6/sIiHpi5j6sIt9OnUkL9e05qQavb3v2U2LoiLPPEo6cJNOSzc6E1MZ6zyti4PEu9SMB0aJThTd+NpbKOkxlSGPwKdikc9RSQJ+C8nePpfUzVP8fBM7zYMm7yIpz5eySNXlV5z3hhTQz3mdgDGmOrnUF4Bg99YwLc/7ub3l6bz20uaVcucwRLQaqDkKOmNnVIB7yjp4s37WLjRO233gyXbeHOud5Q0ISr0p2m7qQmc08BqSY2pgKBSU2734IdrI1/Vth4LN+UwduZ6OjSK58o29dwOyRhzhvy5hMAYUzG7DuTSf9x8Vu08yLPXteGGjIZlX+QSS0CrqbjIUC5IT+KCEqOka7IPHU9IF27ax/9W/vR3Td24CG8Smxzj3VI8NEuOIS7SElNjTuJTEfkMmOzs30ip2ih/Mfw3Z7F0y37+792ltKzjoVmyx+2QjDFnwN9LCIwxp2fNroPcNnY+OUeO8dptGVzYItntkE7JEtAaIihISE/xkJ7ioU9nZ5T0SD6LNuewYvsB1uw8xOpdB5k0dw+5+UXHr0uJDSfdSUbTjyeoHuKiLDE1gU1VHxSR3niXEwAYo6rT3IzJV8JCghhxUweufPFbBk1cwH/uOddqy42p2fy+hMAYUz7zN+zlzglZhAYH8fbAbpzTIM7tkMpk30BqsLioUC5skfyzpxxFRcqWnKP8uOsgP+46xOqdB1mz6xBvzdvM0fzC4+cle8JpnuJNRov/TE+JIT4qzI1fxRhXqOpUYKrbcVSFOnER/Ltve/q9OpeHpi7lxb7tq2VdiDGmXAKihMAYc2qfLNvOvW8vpkFCJBMGdKZhrSi3QyoXS0D9TFCQkFo7itTaUVxyVsrx40VFytZ9R1njJKU/7jrEjzsPMiVrM0eO/ZSYJsaEk57incbbLMVDujOdt1a0JabGP4jId6p6rogcxLtw+/G3AFXVWJdC87nMpok8+OuWPPPpSjqkJnD7uY3dDskYUzEBU0JgjDmxsd+t54mPVtAhNYFXb80goQZ9V7cENEAEBQkNa0XRsFYUF7X8+Yjp9gO53pHSnT8lp1MXbuVQXsHx8xJjwmiW/NNIaduG8ZxdL47gIBtBMTWLqp7r/BmQhZB3X9CEhZty+NvHP9CmQRwZabXcDskYc5oCqYTAGPNzRUXKU5/8wCvfrufXZ6fwQp/2RIQGux3WabEENMAFBQn14yOpHx/JRSWm8qoq2/fnHh8p/XHnIX7cdZD3F23loJOYxkaE0LVJbTKb1iazWSLNk2NsSp+pMURkoqreUtYxfyMiPH9DW65+8TuGvrmQD4edR5In3O2wjDGnKZBKCIwxXnkFhTzwzlI+WLKN27o14pGrzq6Rg0GWgJoTEhHqxUdSLz7yeCde+Ckxnb9hL7PX7mHm2t18vmIn4J2+m9nUSUibJpJau2bMQzcB6+ySOyISAnR0KZYqFRsRyqh+Hbl25EyGTV7IG3d0qXaLVBtjfimQSwiMCXT7j+Yz8PUs5q7fy0O/acmg85vU2IEfS0DNaSlOTHu2q0/PdvUB2Lz3yPFkdNbaPUxfsg2ABgmRx5PRzKa1SY6NcDN0YwAQkeHAw0CkiBwoPgwcA8a4FlgVO6tuLE9ecw73v7OE5z5fzUO/ael2SMaYMgR6CYExgWrbvqP0HzeP9bsP80Kfdse/g9dUloCaM1ZcW3pDp4aoKmuzDzFr7R5mrtnNZ8t3MiVrCwDNkmOOj5B2bVLbOu4aV6jqU8BTIvKUqg53Ox439e7YgIWbchj99Vrap8bz67PruB2SMaYcArWEwJhA9MP2A/QfN48jeYVMGNCZzGaJbod0xiwBNZVKRGiW7F3o/tZuaRQWKT9sP8AsZ3T03QVbeH32RkTg7HqxZDZNpFvT2nROq0W0rUtoqpCqDheRBKA5EFHi+DfuRVX1HrmqFcu27ueBKUtIH+ahcWK02yEZY8oWsCUExgSSWWt2M2jiAqLDQ3hncDda1vGPWfb2jd/4VHCQ0Lp+HK3rxzHw/KYcKyhi6ZZ9zFq7h1lrdzN+5gbGfLOOkCChXcN4MpvWplvTRNqnxte4jl6mZhGRO4F7gQbAYqArMBu42M24qlp4SDAjb+7AlS9+x+A3FjBtSHciw+z/PWOqIyshMCZw/GfxVh54ZwmNE6MZP6Az9eIj3Q6p0oiqln1WRT5YJAL4BgjHm+i+q6qPnuC8G4DH8BbTL1HVm071uRkZGZqVlVX5ARtXHD1WyIKNOcdHSJdu2UeRQnhIEJ3SatHNmbJ7Tv04a5ISoERkgapm+OBzlwGdgDmq2k5EWgJ/U9VeZVzXA3gBCAZeVdWnS73/T+AiZzcKSFbV+LLicfve9vXqbPqPm8e17erz/A1ta2xjA2NqijO5t9WUEgK372vG1ESqyuiv1/HMpyvp2qQWL9+SQVxkqNthlUt572u+HAHNAy5W1UMiEgp8JyKfqOqcEkE2B4YD3VU1R0SST/Zhxj9FhgVzbvNEzm3unc9+IDefeev2Hh8h/ftnqwCIDgumfkIkKbERJHnCSfZEkOwJJzk2nJRY57UnwkZuzOnIVdVcEUFEwlV1pYi0ONUFIhIMjAAuA7YA80VkuqquKD5HVX9f4vxhQHsfxV+pLkhP4neXpPPP/66mQ6ME+nVt5HZIxpiTsBICY/xTYZHylw+W8/rsjVzVth7PXd+G8BD/+27rswRUvUOrh5zdUGcrPdx6FzBCVXOca3b5Kh5TM8RGhHJpqxQubZUCwJ5Decxet4esDTls33+UnQfyWJd9mF0Hc8kv/OXovSc8hORYJ0GNDT+emJY+FhMeYiM8ZouIxAPvA1+ISA6wsYxrOgNrVHUdgIi8BfQEVpzk/L7AL2Z+VFfDLm7Gos05PP7BClrXj6NdwzIHbo0xLrASAmP8T25+Ib+dvIjPV+xk4PlNeKhHS4Jq4Bqf5eHTGlBntGAB0Axvojm31Cnpznkz8U5ne0xVPz3B5wwEBgKkpqb6MmRTzdSOCefKNvW4sk29nx1XVfYdyWfnwVx2Hchj18E8dh1/7f1z0aZ97DyQS15B0S8+Nyos+HhymuQkpSVHUpNjw0mKCSc2MrRGLvBryqaq1zovHxORGUAc8Iv7Tyn1gc0l9rcAXU50oog0AhoD/zvDUKtMUJDwrxvbccW/v2PopIV8MOxcakVbt2pjqqF7+amE4KLiEgKXYzLGVNDew8e4c8J8Fm3ex6NXtWJA98Zuh+RTPk1AVbUQaOeMMkwTkdaq+n2pn98cuBDvU7xvROQcVd1X6nPG4BTXZ2Rk+KZo1dQoIkJCdBgJ0WG0PMXKEarKgdwCsp2k9OcJax47D+SyYtsBvjqQy+FjhSf8DE9ECHGRocRHhRIXWXILO/76F+9FheKxUdZqy3k4tlxVWwKo6tc++DF98Na+n/g/LKrnw7X4qDBG9+tI71GzuPetRYwf0NkewhhT/Zx2CYExpnratOcI/cfNY8u+o4y8qQO/Oaeu2yH5XJV0wVXVfc4IQw+gZAK6BZirqvnAehFZjTchnV8VcRn/JyLHk8Jmyadet/tQXgG7DuQeT06zD+ax/2g+B47ms9/Z9h05xo79uew/WsD+o8dOOA24WJBAbGQo8c7Pj40MJT4qjLjIkJ8S18gwYksksfXiI2tMoXlNpqqFIrJKRFJVddNpXLoVaFhiv4Fz7ET6AEPLiKNaPlw7p0Ecf+l5NsPfW8YLX/7IfZelux2SMebnKlJCAJSrkVojYCyQBOwF+qnqFue924A/Oaf+VVUnVMYvY0ygWrZlPwPGzyO/UJl0Zxc6pdVyO6Qq4bMEVESSgHwn+YzE27TjmVKnvY+3RmqciCTinZK7zlcxGXMqMeEhxCTF0CQpplznqypH8wtLJKc/JaoHSu3vc/7cknP0+LHCol/mGyKQnuwhIy2BTmm16NgogQYJkTaS6hsJwHIRmQccLj6oqlef4pr5QHMRaYw38ewD/KJztzMdLgFvTVaN1KdTQxZuzOHfX/5I+4bxXNTSesQZU11UsISgXI3UgOeA11V1gohcDDwF3CIitfDWtGfg7emxwLk2p9J+MWMCyIxVuxg6aSEJUWG8NbAzzZLL9/3TH/hyBLQuMMG52QUBU1T1QxF5HMhS1enAZ8CvRGQFUAg8qKp7fBiTMZVGRIgKCyEqLIS6cae3NpOqciiv4HjiesBJUtfuOkTWxhymL97GpLnegbk6sRF0TEugU6MEMtJq0bKOx5akqRx/Pt0LVLVARO7Be+8KBsaq6vJS9zXwJqZvqa/WuaoCIsIT17Tm+20H+N3bi/lw2Lk0rBXldljGBLwzLCEoTyO1VsB9zusZeAcLAH4NfKGqe51rv8A7s21yBX8VYwLWlPmbGT5tGS3reBjXvxPJsRFlX+RHfNkFdyknWH5AVR8p8Vrx3uTuK32eMf5MRPBEhOKJCKVBwi/fLyxSVu04yIKNe5m/IYcFG3P4aOl2wLskTYdGCXRs5B0lbdcwnujwKplN728uV9U/lDwgIs8Ap/wyp6ofAx+XOvZIqf3HKilGV0WEBjO6XweuevE7+oyZw7gBnUhPOfVUdmOMb51BCQGUr5HaEqAX3mm61wIeEal9kmvrn+bPNyagqSovfPkj//rvj5zXPJFR/ToSE4Df4QLvNzamBggOElrVi6VVvVhu6ZYGwNZ9R8nasJcFG3OYvyGHF778EVXn3LqxZKQlkNGoFhlpCaQE2JO0CroM+EOpY785wbGA1qh2NG/e1ZUB4+fTe9QsXr6lI5lNE90Oy5hAV5ESgvJ6AHhJRPoD3+AtNzhpM7XSqmNzNWOqg/zCIv407XveztpM7w4NeLr3OYQG6Iw2S0CNqSHqx0dSv119erbzPnA+kJvPok37yNqwl6wNOUyet4lxMzcA0LBWJJ0a1SIjzZuQNkuK8du1pE6XiAwGhgBNRGRpibc8wCx3oqreWtePY9qQTAaMm89tY+fx7HVtuLZ9A7fDMiaQnXYJgaPMRmqqug3vCCgiEgP0dvp5bMW7akHJa78q/QOqa3M1Y9x0OK+AoW8u5KtV2Qy7uBn3XZYe0P09LAE1poaKjQjlgvQkLkhPArxP1lZsO8B8JyH95sfdvLfI+70iLjKUjo0Sjo+StmkQR0RosJvhu+lN4BO8jTUeKnH8YHFtk/mlBglRvDs4k7snLuD3by9h896jDLu4WUD/BWqMiypUQkA5Gqk5TSH3qmoRMBxvR1zw1r7/TUSKC0d+5bxvjDmF7IN53D5+Psu37efJa1tzc5dGbofkOktAjfETocFBtG0YT9uG8dx5nrfOYOOeI8w/Pm13L/9buQuAsOAgzmkQR0ajBG7p1ogGCYHTXEZV9wP7gb5OM48UvPfCGBGJqUBNVcCIiwxlwu2deWjqUv7xxWq25BzhyWsDdwqRMS6qUAlBORupXQg8JSKKdwruUOfavSLyBD8tlfe4PbQz5tTWZR/itnHzyD6Yx5hbMri0VYrbIVULloAa46dEhLTEaNISo7k+wzvjau/hYyzYmEPWRu8o6SvfruNgXgF/u/Ycl6Otes6XsMeAnUCRc1iBNm7FVBOEhQTx/A1taZAQyb//t4bt+3MZeXMHPBG2fq0xvlYZJQRlNVJT1XeBd09y7Vh+GhE1xpzCgo053DlhPkEivDWwG+0axrsdUrVhCagxAaRWdBiXtUrhMucJ3A0vz2bVjoMuR+Wa3wEtbOmn0yci3PerFjRIiOLhacu4fvRsxg3odNrLERljTpuVEBhTA3y+fAfDJi+iblwE4wd0Ji0x2u2QqhWbN2VMAGuR4mH1joPU4OUqz8RmvFNxTQXd0Kkh4wZ0YkvOUa4ZMZPl2+wfpzG+pKr7VXWDqvbFuwxKPt6ZGzEiYi1njakGJs7ewN1vLKBl3VimDs605PMELAE1JoCl1/FwMK+A7ftz3Q7FDeuAr0RkuIjcV7y5HVRNc17zJN4d3I0gEW4YPZuvV2e7HZIxfs8pIdgJfAF85GwfuhqUMQGuqEh5+pOV/Pk/y7moRTKT7+pC7Zhwt8OqliwBNSaAtUjxALBqZ0BOw92E98tbGN76qeLNnKaWdWKZNqQ7qbWjuX38fN6aZ32cjPGx4hKCs1X1HGez+nVjXHKsoIj7pixm9NdrualLKi/f0pGoMKt0PBn7J2NMAEtPiQFg9Y6DXNQi2eVoqpaq/gVARKJU9Yjb8dR0deIieOfubgydtJCH3lvGlpyj3P+rwF7nzBgfshICY6qJA7n5DH5jATPX7OGBX6Uz9CJboqwsloAaE8Dio8JIiQ0PyBFQEekGvAbEAKki0hYYpKpD3I2s5ooJD+HV2zJ45D/f89KMNWzOOcKz17UhPCRg15w1xleKSwg+AvKKD6rqP9wLyZjAs2N/Lv3HzWPNrkM8d31bruvYwO2QagRLQI0JcOkpHlYHYAIK/Av4NTAdQFWXiMj57oZU84UGB/G3a8+hQUIUf/9sFTv25zLmlgziomyZFmMq0SZnC3M2Y0wVW73zIP3HzmP/0XzG9u/E+elJbodUY1gCakyAa5HiYeKcjRQWKcFBgTVlRFU3l5omU+hWLP5ERBh6UTMaJETy4DtL6TVqJuMHdKZhrSi3QzPGL1gJgTHumrNuDwNfzyI8NJi3B3Wjdf04t0OqUawJkTEBLr2Oh7yCIjbtDbjvMJtFJBNQEQkVkQeAH9wOyp/0bFefiXd0ZvehY1w7ciZLNu9zOyRj/IKIdBORFcBKZ7+tiIx0OSxjAsIHS7Zx62vzSPKE897gTEs+K8ASUGMC3PFOuDsCbhru3cBQoD6wFWjn7JtK1KVJbaYOziQiNJg+Y+bwxYqdbodkjD8oLiHYA94SAsBKCIzxsVe/XcewyYto2zCOqYMzbWZPBVkCakyAa54SgwgBVweqqrtV9WZVTVHVZFXtp6p73I7LHzVLjmHakO6kp8QwaGIWr8/e4HZIxtR4qrq51CErITDGR4qKlMc/WMFfP/qB37Suw8Q7uhAfZeXXFWUJqDEBLioshNRaUQHXCVdEJohIfIn9BBEZ62ZM/izJE87kgV255KwUHvnPcp78aAVFRep2WMbUVFZCYEwVyc0v5J7JCxk7cz39M9N46aYORIRad/czYQmoMcbbCTfwpuC2UdXjRYmqmgO0dzEevxcVFsLofh3pn5nGK9+u557JC8nNt0GQDmZyAAAgAElEQVQbYyrASgiMqQL7jhzj1tfm8fGyHfzx8rN49KpWAdew0ResC64xhhYpHmas3EVeQWEgrdkYJCIJTuKJiNTC7ok+FxwkPHb12TSsFcVfP1rBjv1zeOXWDGrHhLsdmjE1hqruBm52Ow5j/NmWnCP0HzefTXuO8O++7bm6bT23Q/IbNgJqjCG9joeCImVd9mG3Q6lKzwOzReQJEfkrMAt41uWYAsYd5zZm1M0dWL7tAL1HzWL97oD6b8+YM2IlBMb41vJt++k1chY7D+Qy4fbOlnxWMktAjTHHO+EGUiMiVX0d6A3sBHYAvVR1ortRBZYerevy5l1dOZBbQK+RM1mwca/bIRlTU1gJgTE+8u2P2dwwejbBQcLUwZl0a1rb7ZD8jiWgxhgaJ0YTEiSBuBTLSuA9YDpwSERSXY4n4HRslMB7gzOJjwqj7ytz+XjZdrdDMqYmCBKRhOIdKyEwpnJMXbCFAePm07BWlNO93eN2SH7JElBjDGEhQTRJig6oEVARGYZ39PML4EPgI+dPU8XSEqOZOjiTNvXjGPrmQl75Zh2q1iHXmFOwEgJjKpGqMmLGGu5/ZwmdG9diyt3dqBMX4XZYfsuelhljAG8n3CVb9pV9ov+4F2hha39WD7Wiw3jjzi7cP2UJT378A5tzjvDoVWdbt0FjTkBVXxeRBcBFzqFeqrrCzZiMqakKCot4dPpyJs3dRM929fj7dW0JC7ExOl+yf7rGGMBbB7p571EO5xW4HUpV2QzsP92LRKSHiKwSkTUi8tBJzrlBRFaIyHIRefOMIw0QEaHBvNi3PYPOb8Lrszdy1+tZHAqc/x6NOV1WQmDMGTp6rJC731jApLmbuPuCpvzzhnaWfFYBGwE1xgDeTrgAP+46RLuG8WWc7RfWAV+JyEdAXvFBVf3HyS4QkWBgBHAZsAWYLyLTS448iEhzYDjQXVVzRCTZV7+APwoKEoZffhaptaN45D/LuX70bF67LYN68ZFuh2ZMteGUEDyKt4ygEBBAgTbluLYH8AIQDLyqqk+Xej8VmADEO+c8pKofi0ga8AOwyjl1jqreXRm/jzFu2HMojzsmZLFkyz4e73k2t3ZLczukgGEJqDEGKNEJd8fBQElANzlbmLOVR2dgjaquAxCRt4CeQMmpb3cBI4rXF1XVXZUWcQC5uUsjGiZEMXTSQq4ZMZPXbuvEOQ3i3A7LmOqiQiUE5XmIBvwJmKKqo0SkFfAxkOa8t1ZV251x9Ma4bOOew9w2dh7b9+cy6uaO9Ghdx+2QAkqZY8wi0kxEPhORJc5+GxEZ7vvQjDFVqWGtKCJCg1gVII2IVPUvqvoXvM08ni+xfyr18U7dLbbFOVZSOpAuIjNFZI4z2nBCIjJQRLJEJCs7O7siv4ZfOz89ialDMgkNDuKGl2fz2fIdbodkTHVRoRICSjxEU9VjQPFDtJIUiHVexwHbKhylMdXQks376DVyFvuO5vPmXV0s+XRBeSY5vwr8BShy9pcB/XwWkTHGFcFBQvNkT8B0whWR1iKyCFgOLBeRBSJydiV8dAjQHLgQ6Au8UnLB+JJUdYyqZqhqRlJSUiX8aP+TnuLh/aHdaVHHw91vLGDMN2utQ64xP5UQDBeR+4q3clxXnodojwH9RGQL3tHPYSXeaywii0TkaxE570Q/wB6smersyx920mfMHKLCg5k6OJOOjWq5HVJAKk8CGq2qs4p31Ps3f77vQjLGuCU9xRNIa4GOAe5T1Uaq2gi4H3iljGu2Ag1L7DdwjpW0BZiuqvmquh5YjTchNRWU5AnnrYFdufycuvzt45U8PO178guLyr7QGP+1Ce8SUmGAp8RWGfoC41W1AXA5MFFEgoDtQKqqtgfuA94UkdjSF9uDNVNdTZ63ibtez6JZcgxTB2fSNCnG7ZACVnlqQPeISGO8UzIQkWuAMudBiUgE8A0Q7vycd1X10ZOc2xt4F+ikqlnljN0YU8la1Ilh6sIt5Bw+RkJ0ecsia6xoVZ1RvKOqX4lIdBnXzAeaO/fErUAf4KZS57yP9wvcOBFJxDsld13lhR2YIkKDebFPexrXjualGWvYvPcII27uQFxkqNuhGVPlissFRCTG2T9UzkvL8xDtDqCH87mzne9ziU49e55zfIGIrMV7f7PvbaZaU1X++cVq/v2/NVyQnsTImzsQHW5tcNxUnhHQe4DXgJYishF4CBhcjuvygItVtS3QDughIl1LnyQiHrzF9HPLHbUxxifSixsRBcY03HUi8mcRSXO2P1FGoqiqBXjviZ/h7QY5RVWXi8jjInK1c9pneB/crQBmAA/aWqOVIyhIeODXLXju+rbMXb+H60bNYvPeI26HZUyVO4MSguMP0UQkDO9DtOmlztkEXOL8nLOACCBbRJKcJkaISBO8Mzvs4Zqp1vILi3jw3aX8+39ruL5jA169LcOSz2qgzARUVdeo6sVAXaCtqnZ1ppWVdZ2WeCIX6mwnKtx5AngGyC1/2MYYX2hRJ6AS0NuBJLzr6E0FEp1jp6SqH6tquqo2VdUnnWOPqOp057Wq6n2q2kpVz1HVt3z4OwSk6zo24PXbu7DrYB7XjJjJgo05bodkTFWrSAlBeR+i3Q/c5TSfnAz0d8qvzgeWishivLPW7lbVvZX+mxlTSQ7lFXDHhCzeXbCFey9pzrPXtSE02Nb4rA7KfAQgIr8ttQ/ezmsLVPX7Mq4NBhYAzfAuSzC31PsdgIaq+pGIPHiasRtjKlmd2Ag8ESEB0QnXWSblt2WeaKqlbk1rM21IJrePn0/fV+bw/PVtuaptPbfDMqaqVKSEoPjcj/E2Fyp57JESr1cA3U9w3VS8D+uMqfZ2Hczl9vHz+WH7QZ7pfQ43dkp1OyRTQnkeA2TinSLb1NmGAVcDr4vI/ae6UFULnfWiGgCdRaR18XtOQfs/8D5pOyXrqGZM1RARWtbxsHpHecuJai4R+aJkd1oRSRCRz9yMyZyeJkkxvDekO+0axDNs8iJe/PJH65BrAsVplxAYEyjWZh+i18hZrN11mFdvzbDksxoqTwJaF2inqveq6r1AB7xT1c7FW6heJlXdh7cWquR6eB6gNd424huArsB0Eck4wfXWUc2YKpKe4mHVzoOB8EU+0bk3AcdHRJNdjMdUQK3oMCbe2Zle7evz/Beruf+dJeQVFLodljG+VqESAmP8XdaGvfQeNYvc/ELeHtSVi1raX+vVUXmqcFOAoyX284AUVT0iInknu0hEkoB8Vd0nIpHAZXhrPQFQ1f14b5jF538FPGBdcI1xV4s6HibN3cSug3mkxEa4HY4vFYlIqqpuAhCRRpy4Tt1Uc+EhwTx/Q1saJ0bz/Ber2ZJzlJf7dQyETs4mQFkJgTG/9On327n3rcXUi49kwoDOpNaOcjskcxLlGQF9G5gtIn8UkT8C3wJvO7UGq05xXV1ghogsxdt17QtV/bBUobsxppop7oS70v/XA/0j8J2ITBSRN/AuGzXc5ZhMBYkIwy5pzgt92rF48z6uHTmTddn+P5XcBCYrITDm58bPXM/gSQtpVS+WqYMzLfms5socAVXVR0XkE34qSL9XVec4r/uc4rqlQPsTHH/kBKejqheWGa0xxueOL8Wy4yAXpPvvlHdV/dRphFa8PNTvVHW3mzGZM9ezXX0aJERy1+sL6DVqFqP7daRrk9puh2VMZftFCYGI2FxDE3CKipRnPl3Jy9+s47JWKfy7T3siw4LdDsuUoVy9iJ2EcxzedtybRMRaDRrjp2pFh5HkCQ+UTri7VfVDZ7Pk0090bFSL94d0p3Z0GLe8NpepC7a4HZIxla1IRI53VrESAhOI8goK+d3bi3n5m3X065rK6H4dLfmsIcpMQEXkChFZDWwB5gCbgf/5OjBjjHtapHgCZS1Q46dSa0fx3pDudG5ci/vfWcLzn6+iqMi+nxu/YSUEJqDtP5pP/7Hzmb5kG3/o0ZInerYmOEjcDsuUU3lGQJ/EO/12laqm4u1k+61PozLGuCrdSUDtC7upyeIiQxk/oDN9OjXkxf+t4bdvLSI33zrkmppPVT/FuyrB28BbQEdVtRpQExC27z/KDaNnk7VxL/+8sS2DL2yKiCWfNUl5uuAWqGq2iASJiKjqFyLynM8jM8a4pkWdGHLzi9icc4RGtcu1tnmNJCLnAs1VdZzTuTtGVde7HZepPKHBQTzV6xwaJ0bz9Kcr2brvKK/cmkFiTLjboRlzRpyygQ/djsOYqrRqx0H6j5vHwdwCxg/oTPdmiWVfZKqd8oyA7heRGOA74HUReZ6fL8tijPEzxY2IVvlxJ1wReRT4Az9NWwsF3nAvIuMrIsKgC5oy6uYO/LD9ANeMmMmPNsXcGGNqlFlrd3Pd6FkUqTJlUDdLPmuw8iSg1+BNOH8HfAVsBa70YUzGGJc1L+6E699f0q8FrgYOA6jqNsDjakTGp3q0rsvbA7uRV1BEr5Gz+PbHbLdDMsYYUw7/WbyV/mPnUyc2gveGdKdVvVi3QzJnoDwJ6HBVLVTVfFV9TVX/Adzn68CMMe6JCQ+hQUIkq3b69TqKx1RVcTpHOmsbGz/XtmE87w/tTv2ESPqPm8+bcze5HZIxFSIi54rIAOd1kog0djsmYyqbqvLy12u5963FtE+N5927M6kfH+l2WOYMlScB7XGCY1dUdiDGmOqlRYqH1X48BReYIiIvA/EichfwX+AVl2MyVaB+fCTv3N2N85on8vC0ZTz50QoKreGWqUGshMAEgsIi5S8frOCpT1ZyRZu6vH5HZ+KiQt0Oy1SCkzYhEpFBwN1AuogsLPGWB1jg68CMMe5Kr+Ph69XZHCsoIiykXEsG1yiq+pyIXAYcAFoAj6jqFy6HZaqIJyKUV2/N4IkPV/DKt+vZuOcI/+rTjqiw8vTmM8Z11wLtgYXgLSEQESshMH4jN7+Q3721mE+X7+DOcxvz8OVnEWTLrPiNU/1NOwX4EngKeKjE8YOqusunURljXNcixUNBkbJhz+HjTYn8iTNd7dvipFNEIkUkTVU3uBuZqSohwUH8pWdrGidG8/iHK7jh5dm8dlsnUmIj3A7NmLIcU1UVESshMH4n5/Ax7no9iwWbcvjzla2441ybXe5vTjWsUQjsAu4AsktsuSJilb/G+LkA6IT7DlBUYr/QOWYCTP/ujXn1tgzWZx/mmhEzWbHtgNshGVMWKyEwfmnz3iP0Hj2LpVv381LfDpZ8+qlTJaDLge+dbXmp7Xvfh2aMcVOTpGiCg8SfO+GGqOqx4h3ndZiL8RgXXdwyhXfuzgTgutGz+PKHnS5HZMzJqepzwLvAVH4qIXjR3aiMOTPfb91Pr1Gz2HPoGG/c0YUr2tR1OyTjIydNQFW1oaqmOlvDUltqVQZpjKl6EaHBpNWO8ucR0GwRubp4R0R6ArtdjMe4rFW9WP4ztDtNk2K46/Usxn63Hm+jZGOqlxIlBA+q6gPAdyKS5m5UxlTc16uzufHl2YQFBzF1cDc6N67ldkjGh8rVWURELheRp53tRF1xjTF+qGWdWH8eAb0beFhENonIZrwdJQe5HJNxWXJsBG8P6splrVJ4/MMVPPKf5RQUFpV9oTFVy0oIjN94J2szd4yfT2rtaN4bkkmzZP/rO2F+rswEVESeBP4PWOds/ycif/V1YMYY96WneNi49whHjxW6HUqlU9W1qtoVaAWcpaqZqrrG7biM+6LCQhh1c0cGXdCEiXM2cseELA7m5rsdljElWQmBqfFUlX9/+SMPvruUbk1rM2VQV2sCFyDKMwJ6FXCJqo5R1THAr4Cry7jGGOMHWtSJQRV+3OWfo6AicgUwBLhPRB4RkUfcjslUD0FBwvDfnMXTvc5h5prdXDdqNltyjrgdljHFKlxCICI9RGSViKwRkYdO8H6qiMwQkUUislRELi/x3nDnulUi8utK+U1MQCooLOLhacv4xxer6dWhPq/d1glPhK3xGSjKu7hfya63Ni5uTIDw5064IjIauBEYBghwPdDI1aBMtdOncyoTbu/Mtv1HuWbETBZtynE7JGOggiUEIhIMjAB+g3f2R18RaVXqtD8BU1S1PdAHGOlc28rZPxvoAYx0Ps+Y03LkWAEDJy5g8rzNDL2oKc9f39Yv1xs3J1eef9vPAgtF5FUReQ3IAp72bVjGmOqgUe1owkKC/LUONFNVbwVyVPUvQDcgvayLyjF60F9EskVksbPd6YPYTRXq3iyRaUMyiQoLoc+YOXy0dLvbIZkAdwYlBJ2BNaq6zpm2+xbQs/TH89PAQxywzXndE3hLVfNUdT2wxvk8Y8pt96E8+o6Zw1erdvHXa1rz4K9bIiJuh2WqWEhZJ6jqGyIyA+jiHHpEVbf6NixjTHUQHCQ0T45h1c5DbofiC7nOn0dEpB6wBzhlz/cSoweXAVuA+SIyXVVXlDr1bVW9p7IDNu5pluxh2pBMBk1cwNA3F7JhTwuGXNjUvjgZ1zglBGcDEcX/Harq42VcVh/YXGJ/Cz99vyv2GPC5iAwDooFLS1w7p9S19U8Q10BgIEBqqi2aYH6yYfdhbhs3j50HchlzSwaXtkpxOyTjkvI0IXoPyAQ+UdX3LPk0JrC0SPGw2g+n4AIfiEg88HdgIbABeLOMa8ozemD8VO2YcN64sws929Xj75+t4oF3lnKswDrkmqrn4xKCvsB4VW0AXA5MFJFyz490eoZkqGpGUlJSJYVkarpFm3LoNWoWB3MLmHxXV0s+A1x5bijFT/tXichbInKNiFinNWMCRHodDzsO5LL/iH90ARWR652Xb6jqPlWdiveLW0tVLasJ0YlGD34xAgD0dpp3vCsiDU8Ry0ARyRKRrOzs7NP5NYxLIkKD+deN7fjdpc2ZunALt7w2l31HjpV9oTGVq0IlBMBWoOQ9qYFzrKQ7gCkAqjobiAASy3mtMb/w3xU76fvKHDwRIUwdnEn71AS3QzIuKzMBVdUvVXUg0ASYAPQDdvk6MGNM9dDCaUS02n864Q53/pxafMCpadpfSZ//AZCmqm2AL/DeN0/IRgpqJhHhd5em868b27Fo0z6uHTmL9bsPux2WCSylSwjyKaOEwDEfaC4ijZ3BhD7A9FLnbAIuARCRs/AmoNnOeX1EJFxEGgPNgXln/JsYvzZp7kYGTsyiRYqHqYMzaZwY7XZIphoo15QKEQnHu/RKfyADmOzDmIwx1Uh6Hb/rhLtHRD4HmojI9NJbGdeWOQKgqntUNc/ZfRXoWGmRm2rlmvb1efOuLuw/ms+1I2cyZ90et0MygaMiJQSoagFwD/AZ8APebrfLReTxEsu63A/cJSJL8H7f669ey/GOjK4APgWGqqr/LRJtKoWq8txnq/jjtO+5sEUykwd2JTEm3O2wTDVRZhMiEXkT6I73Sf6rwE12wzEmcNSLiyAmPMSfOuFeAXQAJgLPn+a1x0cP8CaefYCbSp4gInVVtbhN6tV4v+QZP5WRVotpQzK5ffx8bnltLk/3akPvjg3cDsv4KRG5XlXfwSkhAKaKyIdARHlncajqx8DHpY49UuL1Crzf+0507ZPAkxWN3wSGYwVFPPTeUt5buJW+nRvyRM/WhATbMivmJ2UmoMAk4DZV9Y8CMGPMaRER0lNi/GYEVFWPich84GtV/fo0ry0QkeLRg2BgbPHoAZClqtOB3zojCQXAXrwzR4wfa1Q7mvcGd2fwpAXc/84S1u8+zH2XpRMUZB1yTaUbDryDt4SgA3hLCIC8U11kTFU5mJvPkEkL+fbH3dx/WTr3XNzMuoWbXyjPMiwfVUUgxpjqq0UdD59+vwNV9Yu/SFS1UETOruC1ZY0eDOenOlMTIOKiQplwe2f+/P73vDRjDev3HOb569sSERrsdmjGv/yshKD0m6p69QmuMaZK7DyQy4Bx81m98yB/v64N12ectAefCXDlGQE1xgS49BQPk+dtJvtQHsmeCLfDqSyLnS9w7wDHO8io6nvuhWRqstDgIJ7qdQ6NE6N5+tOVbM05yiu3ZpDksbonU2nOpITAGJ9Zs+sgt42dz74jx3itfycuSLfGeubkLAE1xpTpeCfcHYf8KQGNAPYAF5c4poAloKbCRIRBFzSlUe1ofvf2Iq4ZMZNxAzqR7vw/ZMyZOJMSAmN8Zf6Gvdw5IYuwkCDeHtSN1vXj3A7JVHMnTUBFpM2pLlTVpZUfjjGmOjreCXfnQc5tnuhyNJVDVQe4HYPxXz1a12FKfDfunJBF75GzeOnmDjYiYCrFmZQQGFPZPlm2nXvfXkyDhEgmDOhMw1pRbodkaoBTjYCOOMV7CpxfybEYY6qpxJhwakeHsdpPGhEBiMg4vPeyn1HV210Ix/ihNg3ieX9od+6YkMXt4+fz2NVnc0vXRm6HZfyDlRAY1439bj1PfLSCDqkJvHprBgnRYW6HZGqIkyagqnpeVQZijKne0lM8rPKfpVgAPizxOgK4FtjmUizGT9WLj+Sdu7vx28mL+PP737Nh92Eevvwsgq1DrjkzVkJgXFNUpPzt4x949bv1/PrsFF7o094arpnTUq4aUBFpCbTCe8MDQFVPueCxiEQA3wDhzs95V1UfLXXOfcCdeJcryAZuV9WNp/MLGGOqRos6Ht7J2kxRkfrF8hKqOrXkvohMBr5zKRzjx2LCQ3jl1gz++tEKXvtuPRv3HOaFPu2JDrc2DKZirITAuCWvoJD7pyzhw6Xb6Z+Zxp+vbGUP1MxpK/NvPxH5E/AroCXete9+jfdL2ikTULxrUl2sqodEJBT4TkQ+UdU5Jc5ZBGSo6hERGQw8C9xYgd/DGONjLep4OHyskK37jvprjUdzINntIIx/Cg4SHr3qbBonRvPY9OVcP3o2r/XPoG5cpNuhmRrISgiMG/YfyWfgxCzmrt/Lw5e35K7zmvjF0mym6gWV45wbgYuA7ap6C9AWiC7rIvU65OyGOpuWOmeGqh5xducADcobuDGmahV38VzlJ3WgInJQRA4Ub8AHwB/cjsv4t1u7pTG2fyc27T3CNSNm8v3W/W6HZGqmD4GPnO1LIBY4dMorjDkD2/Yd5fqXZ7FwUw4v9GnHwPObWvJpKqw8CehRVS0ECkTEA+wAytVFQUSCRWQxsAv4QlXnnuL0O4BPTvI5A0UkS0SysrOzy/OjjTGVLD0lBsBv6kBV1aOqsSW29NLTco3xhQtbJPPu4G6EBAVx/ejZfL58h9shmRpGVaeW2CYBNwAZbsdl/NMP2w9w7ciZbN+fy4TbO9OzXX23QzI1XHkS0EUiEg+MBbKAec5WJlUtVNV2eEc2O4tI6xOdJyL98N44/36SzxmjqhmqmpGUZG3sjXGDJyKU+vGRrPaTBFREuotItPO6n4j8Q0SsRampEi3rxDJtaCbpdTwMemMBr3yzDtVfzKg0pryshMD4xMw1u7lh9GwE4Z27u5HZ1D+WYjPuKjMBVdVBqrpPVUcAVwCDVPXW0/khqroPmAH0KP2eiFwK/BG4WlXzTudzjTFVKz0lxm+m4AKjgCMi0ha4H1gLvO5uSCaQJHsieHtgVy5vXZcnP/6Bh6d9T35hkdthmRrASghMVXh/0Vb6j5tHvfhIpg3NpGWdWLdDMn6ivF1w6wCpxeeLSKaqzirjmiQgX1X3iUgkcBnwTKlz2gMvAz1UdVcF4jfGVKH0Oh5mrtlDfmERocHlmUBRrRWoqopIT+AlVX1NRO5wOygTWCJCg3mxb3sa1Y5i5Fdr2bz3CCNu7kBcZKjboZlqTFU9bsdg/JeqMurrtTz76Sq6NqnFy7dk2D3JVKrydMH9G9APWAkUOocVuLyMS+sCE0QkGO9I6xRV/VBEHgeyVHU63im3McA7TiHzJlW9ukK/iTHG51qkeDhWWMTGPYdpllzjv/8cFJHheO9v54tIEN5macZUqaAg4f96tCQtMZo/TltG71GzGNe/k792mzaVQES6A4tV9bBTxtQBeMGWsjNnqrBIeWz6cibO2chVbevx3PVtCA+xNT5N5SrPCGhvIF1Vc0/ng1V1KdD+BMcfKfH60tP5TGOMu37qhHvIHxLQG4GbgDtUdYeIpHKSOnRjqsINGQ1pmBDF3W8s4JoRMxlza0c6NqrldlimehoFtC1RQvAq3hKCC1yNytRoufmF/HbyIj5fsZNB5zfhDz1a+sW636b6Kc8cuvWAPfowxtAsOYYg8Y9OuKq6Q1X/oarfOvubVNVqQI2rujWtzbQhmXgiQuj7ylz+s3ir2yGZ6qlAvV2riksIRgA1/qmgcc/ew8e46ZU5fPHDTh67qhXDLz/Lkk/jM+UZAT0ILBSR/wLHmwSp6n0+i8oYUy1FhAaTVjua1f7TiMiYaqdJUgzThnRn0MQF3PvWYjbsPsJvL2lma+6ZkqyEwFSaTXuO0H/cPLbuO8qomzvQo3Vdt0Myfq48CeinzmaMMaSnePxmKRZjqquE6DAm3tmZ4e8t45//Xc2GPYd5uvc5VotlilkJgakUS7fs4/bx8ykoUibd2YWMNJv2b3yvzARUVV+rikCMMTVDeh0Pn6/YQW5+IRGhNfvLsNOhO1VVV7kdizGlhYcE8/z1bWmSGM1zn69mS84RXr4lg1rRYW6HZlymqjuAf5TY30Q5lpESkR7AC3hLq15V1adLvf9P4CJnNwpIVtV4571CYJnznjWN9AMzVu1i6KSF1IoOY/yAzjRLjnE7JBMgTloDKiKTnT8XicjC0lvVhWiMqU5apHgoUliz65DboZwREbkKWIwzw0NE2onIdHejMubnRIR7Lm7OSzf9f3v3HSZVebdx/PvbpSxl6bAoRYosCiJt6aZoNGo0imIBowiiKGDU1/c1mlhiS2KKaYoiiqIYRQQk1qjRmESKUqQjXQUEBSnSy+7v/WPO6rjC7sLOzDmze3+u61wzc+acM/fOMA/nmfOUzsxbu43zHpqa9t89CUcwK8FI4EygHTDAzNrFb+Pu/+Pundy9E/AAMDnu6d2Fz6nymf6em/kJVz45i5YNajB5eJHlajAAACAASURBVG9VPiWlihuE6Kbg9gLgwoMsIlIBtW0c+0+qHDTDvRPoDmwFcPe5QMswA4kcytknHs34oT3ZsecA5z80lWkrNoUdSdJPd2CFu69y933AeGKDGB3KAODZlCSTlHF3/vTmMm6etIA+xzbguat70Sg7K+xYUsEcsgLq7muD25XuvhJYD2yMW0SkAjqmfg2qZGaUh5Fw97v7tiLrPJQkIqXQpXldpozoQ06tLAY+/j7Pzfwk7EgSIjOrZmZtD2OXJsCauMdrg3UHO/YxxH6QeztudZaZzTKzGWbWt5hcQ4PtZm3cqNPFKNmfX8Atkxbwl7eWc0HXpoy5PI+aVUszHIxIYpU4DYuZXWlm64FlwEJgUXArIhVQ5cwMWjUsFyPhLjKzS4BMM2tjZg8A08IOJVKcZvWqM2l4b3q1rs/Nkxbwm9eWUFCg300qmhR0IegPTHT3/Lh1x7h7HrHBj/5sZq0PtqO7j3b3PHfPa9iwYQIjSVns3HuAq56axXOz1nDdKcfy+wtOpHJmaWZjFEm80vzLuxno6O5N3b25uzdz9+bJDiYi0dW2cTbLPkv7fmg/BdoTm17qWeBL4IZQE4mUQq2syjwxqBs/6dGcR/69iuF/m8Puffkl7yjlyZ0cfheCdUCzuMdNg3UH058izW/dfV1wuwp4B+h8mJklJBu376X/6Bn8d/kmfnN+B278YVtN6yShKk0FdBWxEzMRESA2Fcu6rbvZvmd/2FGOmLvvcvdb3b1b8Gv9re6+p6T9zOwMM1tqZivM7JZitutnZm5meYlNLgKVMjO4t+8J3H52O15fvIGLR0/n8y9L/Ocr5ceRdCGYCbQxs5ZmVoVYJfNbV03N7DigLjA9bl1dM6sa3G8A9AEWlyG/pMjKjTs4/+HY4GWPDuzKgO66hiThK03D71uAqWY2g9iVAgDc/cakpRKRSDuucTYQG4io6zHpNWeYmb1EMSdqxY3uGDeK5GnE+k/NNLMX3X1xke2ygeuB9xISWuQgzIwhJ7Wkeb3qXD/+A/qOnMpjl3ej3dG1wo4myfeNLgTAdZTQhcDdD5jZtcDrxKZhedzdF5nZ3cAsdy+sjPYHxrt7fDl5PPCImRUQu3hxX9FyT6Jn9sdbuPLJmWSYMX5oTzo2qxN2JBGgdBXQUcBUYnM/FSQ3joikg9ycWAV06YYdaVcBBf5Qhn2/GkUSwMwKR5EseiJ2D/Bbvh5NXCRpTmuXw4Sre3Hlk7O4cNQ0HrikM6cclxN2LEmunwK38nUXgteJlTvFcvdXgVeLrLujyOM7D7LfNKDDkceVVHt90Qaue/YDjqqdxdjB3WnRoEbYkUS+UpoKaFV3vy7pSUQkbTSpU40aVTLTcioWd/83gJnVIDavXUHwOBOoWsLuBxtFskf8BmbWBWjm7q+YWbEVUDMbCgwFaN5czaLkyJ3QpDZTRvRhyJMzufLJWdxxdjsG9dGsQuWVu+8iVgG9NewsEj3jpn/EL19cxIlN6zDm8jzq1yzpvzaR1CpNBfQVM7sCeIlvNsFVv1CRCiojw2iTk83S9B4J9y3gVKBwNKVqwBtA7yM9oJllAH8EBpVme3cfDYwGyMvL01CmUiaNa2fx/DW9uO7Zudz50mJWb9rJ7We3o5JGuiw3ytKFQMq/ggLnd68vZdS/V3Lq8Y14YEAXqlXJDDuWyLeUpgI6MLi9K26dA/q5XqQCa5uTzT+XfBZ2jLLIcvevhvJ19x1mVr2EfUoaRTIbOAF4JxhhsDHwopmd4+6zEhNb5NCqV6nEI5d15b7XlvDof1fz8eZdPDCgM9lZlcOOJolRli4EUo7tO1DAzybOY8rcT7mkR3PuPqe9fnySyCq2Ahr8mn+hu89IUR4RSRO5jbN5btYaNu3YS4P0bN6z08y6uPscADPrCuwuYZ+vRpEkVvHsT2xOPACCUSkbFD42s3eA/1PlU1IpM8O49ax2tGxQk9v/vpALR01nzKBuNKlTLexoUkZl7EIg5dSXe/ZzzbjZTFv5BTed3pbh32+taVYk0or9aSQo2EalKIuIpJG2wUBEy9K3Ge4NwPNm9l8zexd4Dri2uB3c/UCwzevAEmBC4SiSZqambxIpl/RoztjB3Vi3dTfnPjiVuWu2hh1JEuctIL7FRjXgnyFlkRBt2LaHi0ZN5/3Vm7n/wo6MOPlYVT4l8kpzbf5fZnZu0pOISFrJbVwTgKVpOBARgLvPBI4DhgHXAMe7++xS7Pequ+e6e2t3/1Ww7o64KQzit/2+rn5KmL7TpiGTh/Umq3IGFz8ynVcXrA87kiTGt7oQ8M0KqVQAyz7bznkPTWXtlt08Mbgb/bo2DTuSSKmUpgI6CHjBzHab2WYz22Jmm5OcS0QirmHNqtStXjntRsI1s1OC2/OBHwO5wfLjYJ1IudImJ5spI/rQ/uhaDP/bHB56ZwXfnOJR0tDOYMRtoNRdCKQcmbHqC/o9PI38Aue5q3vynTYNw44kUmqlGYSoQcmbiEhFY2bkpudIuN8D3iZW+SzKgcmpjSOSfA1qVuWZq3py08T5/O4fS1m9cSe/Oq8DVSppkJI0VdiF4FPAiA14dnG4kSRVXpr3Kf87YR7N61dn7OBuNK2ri9+SXkqsgLp7vpn1B1q5+6/NrCmQA5TYVE1Eyre2jbOZPGcd7p42fU7c/ZfB3bvdfXX8c8HgQiLlUlblTP7avxMtG9Tgr28tZ82WXYy6tCt1qlcJO5ocJnefaWbHAW2DVUvdfX+YmST53J0x767m3leW0L1FPUYP1PdX0lOJP32a2YPAycBlwapdaGAiEQFyc7LZsfcAn27bE3aUIzHpIOsmpjyFSAqZGTeelsufLu7InI+3cv5D01i9aWfYsaSU1IWg4sovcO5+eTH3vrKEH3VozFNDuqvyKWmrNE1we7t7FzP7AMDdN5uZ/sWLCG0bfz0SbrpM8RBcNWgP1C5ywlYLyAonlUhqnde5KU3qVOfqcbM476GpjL4sj+4t64UdS0qmLgQV0J79+fzPc3N5beEGBvdpwe1ntSMjIz1aHYkcTGkqoPuD+UAdwMzqAwVJTSUiaSG3UawCuvSz7Zx8XKOQ05RaW+BsoA7fPInbDlwVSiKREHRvWY8XhvfhirEz+cljM/htvxM5v4tG0YwydSGoeLbu2sdVT81i5kdbuO2s47nyO63CjiRSZoesgJpZpWDOu5HEmqo1NLO7gIuAu1KUT0QirHb1yjSulZVWc4G6+9/N7GXgZnf/ddh5RMLUokENXhjeh2uens2NE+axetNO/ufUXF1dib5JQJci6yYCXUPIIkmydssuBj0xk0++2MUDAzrz445Hhx1JJCGKuwL6PtDF3Z8ys9nAqcRGWrvQ3RemJJ2IRF5u4+y0mws0GFytL6AKqFR4tatX5skrunP7lIU88PYKVm/ayR8u7EhW5cywo0kR6kJQcSz6dBuDnpjJ3v35PDWkOz1b1Q87kkjCFFcB/ernT3dfBCxKfhwRSTdtc2ry5KovyC9wMtPrqsnUYJC154CvRmFx9znhRRIJR5VKGdzXrwMtG9bgvtc+ZN3W3Tw6MI8GNauGHU2+SV0IKoD/LNvIsKdnU7taZf42rDe5OdlhRxJJqOIqoA3N7MZDPenuf0xCHhFJM7k52ew7UMDHX+ykVcOaYcc5HJ2C27vj1jlwSghZREJnZlzzvda0qF+dG56bS9+RU3l8UDed/EaIuhCUfxNnr+WWSfM5tlFNxg7uTuPaurAt5U9x07BkAjWB7EMsIiJfjYS7NI36gQK4+8kHWVT5lArvjBOO4rmhvdh7oIB+D03jP8s2hh1J4rh7PtA37BySWO7Og28v5/+en0ePVvWYcE0vVT6l3CruCuh6d7+7mOdFRGjTKBuz2Ei4Z3Y4Kuw4h8XMziLWn+qr/+VV7olAx2Z1mDKiD0PGzmTw2JncdU57Lu15TNix5GvqQlCOHMgv4I4XF/HMe5/Qt9PR/O6CjlSpVNw1IpH0Vqo+oEfCzLKA/wBVg9eZGDd8eOE2VYGniI3a9gVwsbt/VJbXFZHUqlYlk2PqVWdZmg1EZGajgOrAycBjwAXEBl8TEaBJnWpMHNabnz4zh9umLGT1pp384kfHp1tf7/JKXQjKiV37DnDdsx/wzyWfM+z7rbnph201CrWUe8VVQH9QxmPvBU5x9x1mVhl418xec/cZcdsMAba4+7Fm1h/4LXBxGV9XRFIsNyc77ZrgAr3d/UQzm+/ud5nZ/cBrYYcSiZKaVSvx6MA87n1lCWPeXc3HX+ziL/07UaNqaaYRl2Rx95PDziBl98WOvVzx5Czmr93K3ee2Z2CvFmFHEkmJQ17fd/fNZTmwx+wIHlYOFi+y2bnAk8H9icAPzEw/+4ikmbaNs/noi13s2Z8fdpTDsTu43WVmRwP7gfRqQyySApUyM7jznPbcdU573v7wMy4cNZ3123aXvKMklZmdZWY/M7M7CpdS7neGmS01sxVmdstBnv+Tmc0NlmVmtjXuucvNbHmwXJ7Iv6ei+WjTTvo9PI0P13/JqEu7qvIpFUpSG5ibWaaZzQU+B9509/eKbNIEWAPg7geAbYAmOhJJM7k52eQXOKs27ix54+h42czqAL8H5gAfAc+Emkgkwi7v3YIxg7rxyeZd9B05lYXrtoUdqcIKuhBcDPyUYI52oMROumaWCYwEzgTaAQPMrF38Nu7+P+7eyd07AQ8Ak4N96wG/BHoA3YFfmlndhP1RFcjcNVvp9/A0tu3ezzNX9eT09o3DjiSSUkmtgLp7flCANQW6m9kJR3IcMxtqZrPMbNbGjRqNTyRqCkfCTad+oO5+j7tvdfdJxE7cjnP3Ul1BEKmoTm7biInDelEpI4MLR03njUUbwo5UUfV294HEujHdBfQCckuxX3dghbuvcvd9wHhirdEOZQDwbHD/dGIXEza7+xbgTeCMI/4LKqi3lnxG/9HTqV41k0nDetP1GNXhpeJJyRBb7r4V+BffLqjWAc0AzKwSUJvYYERF9x/t7nnuntewYcNkxxWRw9Sifg0qZxpL06gCamZZZnajmU0mduXzimDwNBEpxnGNa/HCiN7k5tTk6qdn89h/V+FetIeNJNmRdiH4quVZYG2w7lvM7BigJfD24eyriwaH9sx7n3DVU7No0yibycP6pNvc2SIJk7QKqJk1DJq3YWbVgNOAD4ts9iJQ2IfgAuBt1/9iImmnSqUMWjWoybL0GojoKWJTsDwAPEisOdq4UBOJpIlG2VmMH9qLM09ozL2vLOHWKQvZn18QdqyKJBVdCPoTm8HgsDr366LBt7k797+xlF+8sIDv5jZk/NCeNMyuGnYskdAkcxi7o4Ang/4GGcAEd3/ZzO4GZrn7i8AYYJyZrQA2EyvsRCQN5TbO5oNPtoQd43Cc4O7xfZ/+ZWaLQ0sjkmaqVcnkwQFd+EP9pTz0zkrWbN7Fg5d0oXa1ymFHK/fc/Z7g7iQzexnIcvfSdMr9quVZoGmw7mD6AyOK7Pv9Ivu+U5q8Fdn+/AJumbSASXPWclFeU351XgcqZ2qOT6nYklYBdff5QOeDrL8j7v4eYh3nRSTNtc2pyUvzPmXH3gPUTI8pGuaYWc/CqaHMrAcwK+RMImklI8P42RnH0aJBDW59YQEXPDyNxwd1o1m96mFHK9eC7gLDgZOIzTDwrpk9HJxXFWcm0MbMWhKrUPYHLjnI8Y8D6gLT41a/Dvw6buChHwI/L9MfUs7t2HuAYU/P5r/LN3HDqW24/gdt0GQPIinqAyoi5V9uTmwgouXp0w+0KzDNzD4ys4+InWh1M7MFZjY/3Ggi6eWivGY8dUUPPt++l74jpzL747RqDZGOjqgLQTDjwLXEKpNLiLVOW2Rmd5vZOXGb9gfGx3eLCqbnu4dYJXYmcHdZp+wrzz7/cg8XPzKdaSu/4Lf9OnDDqbmqfIoE0uIyhYhEX/xIuJ2bp8Wofhq9USSBerWuzwvDe3PF2JkMeHQGf7iwI+d0PDrsWOXVEXchcPdXgVeLrLujyOM7D7Hv48Djhxe14lnx+Q4uf/x9Nu/cx2MD8zj5uEZhRxKJFF0BFZGEaFa3OlmVM1i6YUfYUUrF3T8ubjnUfqWYxP2a4CrqXDN7t+gceyLlWauGNXlheB86Na3Ddc9+wF/fWq4RcpNjjpn1LHygLgTRMeujzVwwahp7D+Tz3NU9VfkUOQhVQEUkITIyjNyc7LSaC/RwlWYSd+AZd+8QzIH8O+CPKY4pEqq6Naow7srunN+lCX98cxk3TpjH3gOHNZCqlExdCCLoHwvXc8lj71G3ehUmD+vDiU3rhB1JJJLUBFdEEiY3J5t/LyvX8759NYk7gJkVTuL+VdM3d/8ybvsaxAYIEalQqlbK5P4LO9KqQQ3+8MYy1m3ZzajLulKvRpWwo5UX6kIQMWOnruaulxfTuVkdHru8m/6tixRDV0BFJGHa5mSzcfteNu/cF3aUUjGzY8zs1OB+NTPLLmGX0k7EPsLMVhK7AnpdMa+vCdul3DIzrj2lDQ9e0pm5a7dy3kNTWbkxPZroR92RdiGQxCsocH7z6hLufGkxpx2fw9+u7KnKp0gJVAEVkYTJDQYiWroh+s1wzewqYCLwSLCqKTAlEcd295Hu3hq4GbitmO00YbuUe2efeDTjh/Zk594DnDdyKtNWbgo7kkhC7D2Qzw3PzeWR/6zisp7H8PClXalWJTPsWCKRpwqoiCRM25yvR8JNAyOAPsCXAO6+HChptIjDmcQdYDzQtwwZRcqFLs3r8sLwPuTUymLgmPeZMHNNyTuJRNi23fsZ9PhMXpz3KTefcRx3n9uezAxNsyJSGqqAikjC5NSqSu1qlVmaHhXQve7+VVthM6tEyf01v5rE3cyqEJsr78X4DcysTdzDs4DlCcorktaa1avOpOG96dW6Pj+bNJ/7XvuQggJ1kT5SR9CFQBJk/bbdXDRqOrM+3syfLu7IsO+31hyfIodBFVARSRgzo21ONsvSoAku8G8z+wVQzcxOA54HXipuh1JO4n6tmS0ys7nAjcDlyfsTRNJLrazKPDGoGz/p0ZxR/17JiGfmsHufRsg9XMnsQiDFW7phO+c/NI11W3czdnB3zuvcNOxIImlHo+CKSELlNq7J3+d+irtH/RfhW4AhwALgamITsz9W0k4lTeLu7tcnNqZI+VIpM4N7+55Aq4Y1ufeVxXw6ejqPDsyjUa2ssKOlkxHERuV+D2JdCMxME04m2bSVm7h63GyqV8lkwtW9aHd0rbAjiaQlXQEVkYRqm5PN9j0H2PDlnrCjlKQv8JS7X+juF7j7o+6u9oAiKWBmDDmpJY9elsfyz3fQd+RUlqz/suQdpdCRdCGQMnhx3qcMenwmjWtlMXl4H1U+RcpAFVARSajcnLQZCffHwDIzG2dmZwcncCKSQqe2y2HC1b0ocLjg4Wn868PPw46ULg67C4EcGXdn9H9Wct2zH9CpeR0mXtObJnWqhR1LJK2pAioiCZWbJiPhuvtg4FhiJ24DgJVmVmITXBFJrBOa1GbKiD60aFCDIU/OZOzU1WFHSge3ABv5ZheCQ075JEcmv8C566XF/PrVDznrxKMYN6Q7tatXDjuWSNrTL/4iklB1a1ShUXZVlm6I/oTz7r7fzF4j1nStGrFmuVeGm0qk4mlcO4vnr+nF9ePncudLi1m9aSe3n92OSpn6nfwQCrsQPBp2kPJqz/58bhg/l38s2sCVJ7XkFz86ngxNsyKSECrZRSTh2jbOjvwVUDM708zGEpsmpR+xAYgahxpKpAKrXqUSoy7tytDvtuLJ6R9z5VOz2L5nf9ixokpdCJJoy859XPrYe7y+eAO3n92O285up8qnSAKpAioiCZebk83yz7eTH+05/gYSm7agrbsPcvdXg2lWRCQkmRnGL350PL8+rwP/Xb6JC0dNZ93W3WHHihx1IUieNZt30W/UNOav28aDA7ow5KSWYUcSKXdUARWRhGubk82e/QWs2bwr7CiH5O4D3H2Ku+8NO4uIfNMlPZrz5ODurNu6m3MfnMq8NVvDjhQ57r4feA0YD8wm1ixXymDhum2c//A0Nm3fy9NDenDWiUeFHUmkXFIFVEQSLrdxMBJuBJvhmtm7we12M/sybtluZpoHQiQiTmrTgMnDelOtSgYXj57OawvWhx0pMtSFIPH+vWwjFz8ynSqZGUwa1pvuLeuFHUmk3FIFVEQSrk2jmgAsi+BULO5+UnCb7e614pZsd9fEbiIR0iYnmxeG96HdUbUY9rc5PPTOCjRdL6AuBAn1/Kw1DBk7k+b1azB5eG/aBKO5i0hyqAIqIglXo2olmtWrFskroIXMbFxp1olIuBrUrMozV/XknI5H87t/LOVnE+ez70BB2LFCpS4EieHuPPDWcm6aOJ+ereoz4eqe5NTKCjuWSLmnUdNEJCna5kR+JNz28Q+CUSS7hpRFRIqRVTmTv/TvRMsGNfjLW8tZs2UXoy7tSp3qVcKOllJm9q67n2Rm24lNH/XVU4CrFUfpHcgv4Pa/L+LZ9z/h/M5NuK/fiVSppOsyIqmgb5qIJEVuTjarNu6M3JUKM/t5cPJ2Ynz/T+Az4O8hxxORQzAz/ue0XP58cSfmfLyV8x+axkebdoYdK6XK2oXAzM4ws6VmtsLMbjnENheZ2WIzW2Rmz8StzzezucHyYuL+qtQrKHB+NnE+z77/CSNObs39F3VU5VMkhfRtE5GkaNs4mwMFzqpNO8KO8g3u/ht3zwZ+X+Tkrb67/zzsfCJSvL6dm/C3q3qwZdc++j40lfdXbw47UsodSRcCM8sERgJnAu2AAWbWrsg2bYCfA33cvT1wQ9zTu929U7CcU9a/ISzuzt0vL2byB+v439Nyuen04zDTHJ8iqaQKqIgkRW4wiMPSCA5EBODuPzezumbW3cy+W7iEnUtEStatRT2mjOhDvRpV+MljM5g8Z23YkVLtSLoQdAdWuPsqd99HbPqWc4tscxUw0t23ALj75wnKGxl/+udyxk77iCtPasm1pxwbdhyRCkkVUBFJilYNa5CZYZHtB2pmVwL/AV4H7gpu7wwzk4iU3jH1a/DCsD50a1GPGyfM4/43llJQUL5HyC1jF4ImwJq4x2uDdfFygVwzm2pmM8zsjLjnssxsVrD+kHOOmtnQYLtZGzduLP0flwJj3l3NX99azkV5Tbn1rON15VMkJKqAikhSVK2USasGNVi6IVpNcONcD3QDPnb3k4HOgGa7F0kjtatX5skrunNxXjMeeHsF143/gD3788OOlTQp6EJQCWgDfB8YADxqZnWC545x9zzgEuDPZtb6EBlHu3ueu+c1bNgwAZES4/lZa7jn5cWceUJjfnP+iap8ioRIo+CKSNLkNs5mwdptYcc4lD3uvsfMMLOq7v6hmbUNO5SIHJ7KmRnc168DrRrW4Devfci6rbt5dGAeDWpWDTtawpnZce7+IfC8mXUp+ry7zylm93VAs7jHTYN18dYC77n7fmC1mS0jViGd6e7rgtdYZWbvEPvRbuUR/zEp9I+FG7h50ny+06YBf+7ficwMVT5FwqQroCKSNG1zsvlk8y527Yvk/Ohrg1/2pwBvmtnfgY9DziQiR8DMuPp7rRl1aReWrP+SviOnRrb5fxndGNzef5DlDyXsOxNoY2YtzawK0B8oOprtFGJXPzGzBsSa5K4K+stXjVvfB1hc5r8mBd5dvonrnv2Ajs3qMOrSrlStlBl2JJEKT1dARSRpCgciWv7ZDjo2q1PC1qnl7ucFd+80s38BtYF/hBhJRMrojBOOYkKdagx5chb9HprGyJ904bu50WkGWlbuPjS4PfkI9j1gZtcS6++eCTzu7ovM7G5glru/GDz3QzNbDOQDN7n7F2bWG3jEzAqIXby4z90jXwH94JMtDB03i1YNazB2UHdqVNVpr0gU6AqoiCRN28bBSLgRvBJhZvUKF2AB8C7fnNhdRNLQiU3r8PcRfWhStxqDx87k6Rnlr2GDmV1oZtnB/dvMbLKZdS5pP3d/1d1z3b21u/8qWHdHUPnEY25093bu3sHdxwfrpwWPOwa3Y5L59yXC0g3bGfTETBpmV+WpK7pTu3rlsCOJSCBpFVAza2Zm/4qbzPj6g2xT28xeMrN5wTaDk5VHRFKveb3qVK2UwbJoTsUyB9gILAOWB/c/MrM5ZlbSdAYiEmFH16nGxGG9+V5uQ26bspB7Xl5MfvkaIfd2d99uZicBpwJjgFEhZ4qMT77YxWVj3iOrcgZPD+lBo1pZYUcSkTjJvAJ6APhfd28H9ARGFJ3wGBgBLHb3jsT6HNwf9EsQkXIgM8Nok1MzkldAgTeBH7l7A3evT2xy9peB4cBDoSYTkTKrWbUSjw7MY1DvFox5dzVXj5vNzr2R7I9+JAqH+j0LGO3urwA6fwI++3IPPxkzg335BYwb0oNm9aqHHUlEikhaBdTd1xeOxubu24ElfHu+KQeyLTYWdk1gM7GKq4iUE7k52VEdDKSnu79e+MDd3wB6ufsMoPwNnylSAWVmGHee0567zmnP2x9+xoWjprN+2+6wYyXCOjN7BLgYeDUYIKjCd6vaumsfl415j8079jF2cPevxiEQkWhJSWFlZi2IDdf9XpGnHgSOBz4l1gfrencvOMj+kZ3UWESK1zYnm8++3MvWXfvCjlLUejO72cyOCZafAZ+ZWSbwrXKokJmdYWZLzWyFmd1ykOdvDLoezDezt8zsmGT+ESJSsst7t2DMoG58snkXfUdOZeG6yE4PVVoXERsw6HR33wrUA24KN1K4du49wKAnZvLRF7t4dGAenSI28J2IfC3pFVAzqwlMAm5w9y+LPH06MBc4GugEPGhmtYoeI6qTGotIyXKDgYiWfbYj5CTfcgmxefCmAC8Qmx/vEmKjQ150sB2CyulIYs112wEDDtK14AMgz91PBCYCv0tKehE5LCe3bcTEYb2olJHBhaOm88aiDWFHOmLuvovYgcO0xQAAEeVJREFUHJynByPbNgpacVRIe/bnM3TcLBas28aDAzrT+9gGYUcSkWIktQJqZpWJVT7/5u6TD7LJYGByMOraCmA1cFwyM4lIarXNieZIuO6+yd1/Cpzk7l3c/afuvtHd9wXl0cF0B1a4+yp33weMB84tctx/BSeHADOIVXJFJAKOa1yLF0b0JjenJlc/PZvH/rsK9/QbnCgY2PFvQKNgedrMfhpuqnAcyC/gumc/YOqKL/hdvxP5YfvGYUcSkRIkcxRcIzYq2xJ3/+MhNvsE+EGwfQ7QFliVrEwiknpH1c4iu2qlyI2Ea2a9g7nulgSPO5pZSYMPNQHWxD1ey7f7tscbArxWpqAiklCNsrMYP7QXZ57QmHtfWcKtUxayP/+Qre6jagjQI5hC5Q5igz1eFXKmlCsocG6ZvIA3Fn/GL3/cjn5d9XufSDpI5oy8fYDLgAVmNjdY9wugOYC7jwLuAcaa2QLAgJvdfVMSM4lIipkZuY2zI3cFFPgTsW4AhfPfzTOz7ybq4GZ2KZAHfK+YbYYCQwGaN2+eqJcWkRJUq5LJgwO68If6S3nonZWs2byLBy/pQu1qaTNXpPH1SLgE9y2kLKFwd+59ZQkTZ6/lhlPbMLhPy7AjiUgpJa0C6u7vUkJh6O6fAj9MVgYRiYbcnGxeW7gedyfWOCIa3H1NkTz5h9o2sI5YX9FCTYN132BmpwK3At9z973FvP5oYDRAXl5e+rUDFEljGRnGz844jhYNanDrCwvo9/A0nhjULV2m7XgCeM/MXgge9yXW6qzC+OtbK3h86moG92nB9T9oE3YcETkMFX7IbhFJvrY5Ndm6az8btx+yLhaGNWbWG3Azq2xm/0fQHLcYM4E2ZtYymLO4P8EV1EJm1hl4BDjH3T9PRnARSZyL8prx1BU92Lh9L31HTmX2x1vCjlSioGvTYGLT120GBrv7n8NNlTpjp67mT/9cRr8uTbn9rHaR+mFTREqmCqiIJF3hSLgfRqsf6DXACGJ9ONcRG4l7RHE7uPsB4Fpi0x8sASa4+yIzu9vMzgk2+z2xeY2fN7O5ZvbiIQ4nIhHRq3V9Jg/vTc2sSgx4dAYvzvs07EgHZWZZZnaDmT0IdAMecve/uvsHYWdLlclz1nLnS4v5YbscftuvAxkZqnyKpJtk9gEVEQG+Hgl32Wfb+W5uNKZSCvqb/+QI9nsVeLXIujvi7p9a9nQikmqtG9bkheF9uGbcbK579gM+2rSTn55ybNSurj0J7Af+S2w6qOOBG0JNlEJvLNrATRPn07t1ff46oDOVMnUdRSQdqQIqIklXv2ZVGtSswtIIXAE1szuKedrd/Z6UhRGRSKlXowrjruzOzycv4I9vLmP1pp3c168DVStlhh2tUDt37wBgZmOA90POkzLTVm7i2mc/4IQmtRk9MI+sypH5TETkMKkCKiIpkZuTzbJojIS78yDrahCb1qA+sdG5RaSCqlopk/sv7EirBjX4wxvLWLtlF49clke9GlXCjgaxq59ArEtAxK7OJs28NVu56slZtKhfnbGDulGzqk5fRdKZ2i6ISEq0bZzNss92UFAQ7mCv7n5/4UJsBNpqxAbzGA+0CjWciESCmXHtKW14YEBn5q3dxnkPTWXlxh1hxwLoaGZfBst24MTC+2b2ZdjhkmH5Z9u5/In3qVezCuOG9KBuNH4IEJEyUAVURFKibU42u/fns3bL7rCjYGb1zOxeYD6xliBd3P1mjVorIvF+3PFonr2qJzv2HOC8kVOZtjLcqcrdPdPdawVLtrtXirtfK9RwSbBm8y4uHfMelTMzeHpID3JqZYUdSUQSQBVQEUmJwpFwl4bcDNfMfk9sOpXtQAd3v9Pdoz/vgoiEousxdZkyog85tbIYOOZ9JsxcE3akCuHzL/dw6Zj32LO/gKeH9OCY+jXCjiQiCaIKqIikRJtGNQGi0A/0f4GjgduAT+Obs5XXJmwiUjbN6lVn0vDe9Gpdn59Nms99r30YeneC8mzbrv0MfPx9Nm7fyxODu9E2+AFTRMoHVUBFJCWysyrTpE610EfCdfcMd69W2GStSHO2cteETUQSo1ZWZR4f1I1LejRn1L9XMuKZOezelx92rHJn174DDB77Pqs27mT0ZXl0aV437EgikmCqgIpIysQGIgr9CqiIyBGpnJnBr/qewG1nHc8/Fm2g/+jpfP7lnrBjHRYzO8PMlprZCjO75RDbXGRmi81skZk9E7f+cjNbHiyXJzrb3gP5XD1uNnPXbOWvAzpxUpsGiX4JEYkAVUBFJGVyc7JZuXEH+/MLwo4iInJEzIwrv9OK0ZflsfzzHfQdOZUl69Oj9b6ZZQIjgTOBdsAAM2tXZJs2wM+BPu7eHrghWF8P+CXQA+gO/NLMEnZ5Mr/AuWH8XP67fBP39TuRM044KlGHFpGIUQVURFKmbeOa7M93Ptp0sKk4RUTSx2ntcphwdS8KHC54eBr/+jAtBtHuDqxw91Xuvo/Y9FPnFtnmKmBk4eBscaODnw686e6bg+feBM5IRCh35xeTF/Dawg3cdtbxXJTXLBGHFZGIUgVURFImNycaI+GKiCTCCU1qM2VEH1o0qME9ryxOh9YdTYD4YXzXBuvi5QK5ZjbVzGaY2RmHsS9mNtTMZpnZrI0bN5Yq1KJPv2TSnLVcd8qxXPkdTccsUt5VCjuAiFQcuTnZTL3lFI6urbncRKR8aFw7iwlX92Lzzn1UziwXv+tXAtoA3weaAv8xsw6l3dndRwOjAfLy8ko1VPAJTWrz6vXf+Wq0dBEp38pFSSki6aFyZgZN6lTDzMKOIiKSMDWqVqJZvephxyiNdUB8+9amwbp4a4EX3X2/u68GlhGrkJZm3yOWm5Ot/xtEKghVQEVEREQqhplAGzNraWZVgP7Ai0W2mULs6idm1oBYk9xVwOvAD82sbjD40A+DdSIih0VNcEVEREQqAHc/YGbXEqs4ZgKPu/siM7sbmOXuL/J1RXMxkA/c5O5fAJjZPcQqsQB3u/vm1P8VIpLuVAEVERERqSDc/VXg1SLr7oi778CNwVJ038eBx5OdUUTKNzXBFRERERERkZRQBVRERERERERSQhVQERERERERSQlVQEVERERERCQlVAEVERERERGRlLDYYGfpw8w2Ah8fxi4NgE1JinO4opQFopUnSlkgWnmilAVSn+cYd2+YwtcLxWGWbRX930RxopQFopUnSllAecp92aZztoSKUp4oZYFo5YlSFohouZZ2FdDDZWaz3D0v7BwQrSwQrTxRygLRyhOlLBC9PBVR1D6DKOWJUhaIVp4oZQHlkW+L0mcQpSwQrTxRygLRyhOlLBC9PIXUBFdERERERERSQhVQERERERERSYmKUAEdHXaAOFHKAtHKE6UsEK08UcoC0ctTEUXtM4hSnihlgWjliVIWUB75tih9BlHKAtHKE6UsEK08UcoC0csDVIA+oCIiIiIiIhINFeEKqIiIiIiIiESAKqAiIiIiIiKSEmlVATWzM8xsqZmtMLNbDvJ8VTN7Lnj+PTNrEffcz4P1S83s9NIeMxl5zOw0M5ttZguC21Pi9nknOObcYGmU5CwtzGx33OuNituna5BxhZn91cwsBe/NT+KyzDWzAjPrlOT35rtmNsfMDpjZBUWeu9zMlgfL5Sl6bw6ax8w6mdl0M1tkZvPN7OK458aa2eq496ZTCt6b/LjXezFufcvgM10RfMZVSvveVFRH+n0Jnkto2VaG727Cy7Uy5kl42VaGLAkv10qZJ2Vl25FmsSSUawl4b1S2JcCRfl+C53TOpnO20Mu1suQxnbMVz93TYgEygZVAK6AKMA9oV2Sb4cCo4H5/4Lngfrtg+6pAy+A4maU5ZpLydAaODu6fAKyL2+cdIC+F700LYOEhjvs+0BMw4DXgzGTnKbJNB2BlCt6bFsCJwFPABXHr6wGrgtu6wf26KXhvDpUnF2gT3D8aWA/UCR6Pjd822VmC53Yc4rgTgP7B/VHAsMPJVdGWMn5/E1q2lTFLQsu1BORpQQLLtrJkKbJNmcu1w8hz0O8vCS7bypgloeVaWfMEz6lsK+NSxu+uztl0zhZ6uZaAPDpnK2ZJpyug3YEV7r7K3fcB44Fzi2xzLvBkcH8i8IPgV45zgfHuvtfdVwMrguOV5pgJz+PuH7j7p8H6RUA1M6taytdNaJZDHdDMjgJqufsMj/2rfArom+I8A4J9y6LELO7+kbvPBwqK7Hs68Ka7b3b3LcCbwBnJfm8Olcfdl7n78uD+p8DnQMNSvm5CsxxK8BmeQuwzhdhnXNr3pqKKUtkWpXKtTHkOdcAyfH+jVK6VKk8Ky7YolWtlynMoKtsOW5TKtTLl0TlbqfPonO2b63XOVox0qoA2AdbEPV4brDvoNu5+ANgG1C9m39IcMxl54vUD5rj73rh1TwSXyG8vZTOBsmZpaWYfmNm/zew7cduvLeGYycpT6GLg2SLrkvHeHO6+yX5vSmRm3Yn9ArYybvWvgmYefyrlf45lzZJlZrPMbIaZFRZY9YGtwWd6JMesiKJUtkWpXEtEnkSWbVEq10qb53D3TeZ7U6IElWuJyKOyreyiVK6VNU88nbPpnE3nbAmQThXQcsfM2gO/Ba6OW/0Td+8AfCdYLktyjPVAc3fvDNwIPGNmtZL8miUysx7ALndfGLc61e9NJAW/5o0DBrt74a9cPweOA7oRa35ycwqiHOPuecAlwJ/NrHUKXlMiLiLlGkSwbFO5dmgRKtdAZZscRETKtsiVa6CyrTgRKtsiVa6lUwV0HdAs7nHTYN1BtzGzSkBt4Iti9i3NMZORBzNrCrwADHT3r34Rcfd1we124Blil9yTliVo4vJF8Jqzif06kxts37SEYyY8T9zz/SnyS1oS35vD3TfZ780hBf/RvALc6u4zCte7+3qP2Qs8QfLfm/jPYxWxvh6diX2GdYLP9LCPWUFFqWyLUrlWpjxJKNuiVK6VNs/h7pvM9+aQElyulTmPyraEiFK5VtY8OmfTOduR7KtzthICpcUCVCLWobglX3e+bV9kmxF8s5P0hOB+e77ZoX0Vsc68JR4zSXnqBNuff5BjNgjuVybWJvuaJGdpCGQG91sR+4dXL3hctNP2j5L93gSPM4IcrVLx3sRtO5Zvd2hfTawze93gftLfm2LyVAHeAm44yLZHBbcG/Bm4L8lZ6gJVg/sNgOUEneGB5/lmh/bhiSgDyutSxu9vQsu2MmZJaLmWgDwJLdvKkiV4nLByrbR54rYt+v1NaNlWxiwJLdcSkEdlWwKWMn53dc6mc7bQy7UE5NE5W3F/TypeJGFh4UfAMmK/+NwarLsbOCe4nxW8kSuCf2zxX4Zbg/2WEjf61cGOmew8wG3ATmBu3NIIqAHMBuYT6+j+F4KCJolZ+gWvNReYA/w47ph5wMLgmA8ClqLP6vvAjCLHS+Z7041Yu/edxH4NWhS37xVBxhXEmk+k4r05aB7gUmB/kX83nYLn3gYWBJmeBmomOUvv4PXmBbdD4o7ZKvhMVwSfcdWwy46oL2X8viS0bDvSLCShXCtjnoSXbWX8nL5PAsu1UuZJWdl2pFlIQrlWxjwq2xK0lPH7onM2nbOFXq6VJQ86Zyt2seDFRURERERERJIqnfqAioiIiIiISBpTBVRERERERERSQhVQERERERERSQlVQEVERERERCQlVAEVERERERGRlFAFVERERERERFJCFVARERERERFJCVVAJfLMrKmZXRx2DhGRRFLZJiLljco1KQ1VQCUd/ADoEnYIEZEEU9kmIuWNyjUpkbl72BlEDsnMTgL+DmwFtgPnu/uqcFOJiJSNyjYRKW9UrklpqQIqkWdm/wD+z90Xhp1FRCRRVLaJSHmjck1KQ01wJR20BT4MO4SISIKpbBOR8kblmpRIFVCJNDNrAGxz9wNhZxERSRSVbSJS3qhck9JSBVSirgXwadghREQSrAUq20SkfGmByjUpBVVAJeo+BBqY2UIz6x12GBGRBFHZJiLljco1KRUNQiQiIiIiIiIpoSugIiIiIiIikhKqgIqIiIiIiEhKqAIqIiIiIiIiKaEKqIiIiIiIiKSEKqAiIiIiIiKSEqqAioiIiIiISEqoAioiIiIiIiIp8f+ejuYpTpqjxQAAAABJRU5ErkJggg==\n",
      "text/plain": [
       "<Figure size 936x288 with 3 Axes>"
      ]
     },
     "metadata": {
      "needs_background": "light"
     },
     "output_type": "display_data"
    }
   ],
   "source": [
    "t = np.linspace(0,1,100)\n",
    "f, (ax1, ax2, ax3) = plt.subplots(1, 3, figsize=(13,4))\n",
    "\n",
    "ax1.plot(solver.t, voltage(solver.t))\n",
    "ax1.set_xlabel(r'$t$')\n",
    "ax1.set_ylabel('Terminal voltage')\n",
    "\n",
    "ax2.plot(solver.t, c_s_n_surf(t=solver.t, x=0))\n",
    "ax2.set_xlabel(r'$t$')\n",
    "ax2.set_ylabel('Negative particle surface concentration')\n",
    "\n",
    "ax3.plot(solver.t, c_s_p_surf(t=solver.t, x=1))\n",
    "ax3.set_xlabel(r'$t$')\n",
    "ax3.set_ylabel('Positive particle surface concentration')\n",
    "\n",
    "plt.tight_layout()\n",
    "plt.show()"
   ]
  },
  {
   "cell_type": "markdown",
   "metadata": {},
   "source": [
    "Some of the output variables are defined over space as well as time. Once option to visualise these variables is to use the `interact` slider widget. Below we plot the negative/positive particle concentration over $r$, using a slider to change the current time point"
   ]
  },
  {
   "cell_type": "code",
   "execution_count": 17,
   "metadata": {},
   "outputs": [
    {
     "data": {
      "application/vnd.jupyter.widget-view+json": {
<<<<<<< HEAD
       "model_id": "4440828bc4ab4b479dc2efed5af5254d",
=======
       "model_id": "c7e85e101a714e028f7bd1a71c0d49bb",
>>>>>>> e8f98f2a
       "version_major": 2,
       "version_minor": 0
      },
      "text/plain": [
       "interactive(children=(FloatSlider(value=0.0, description='t', max=1.0), Output()), _dom_classes=('widget-inter…"
      ]
     },
     "metadata": {},
     "output_type": "display_data"
    }
   ],
   "source": [
    "c_s_n = pybamm.ProcessedVariable(model.variables['Negative particle concentration'], solver.t, solver.y, mesh=mesh)\n",
    "c_s_p = pybamm.ProcessedVariable(model.variables['Positive particle concentration'], solver.t, solver.y, mesh=mesh)\n",
    "r = np.linspace(0,1,100)\n",
    "\n",
    "def plot_concentrations(t):\n",
    "    f, (ax1, ax2) = plt.subplots(1, 2 ,figsize=(10,5))\n",
<<<<<<< HEAD
    "    plot_c_n, = ax1.plot(r, c_s_n_surf(x=r,t=t))\n",
    "    plot_c_p, = ax2.plot(r, c_s_p_surf(x=r,t=t))\n",
=======
    "    plot_c_n, = ax1.plot(r, c_s_n(r=r,t=t))\n",
    "    plot_c_p, = ax2.plot(r, c_s_p(r=r,t=t))\n",
>>>>>>> e8f98f2a
    "    ax1.set_ylabel('Negative particle concentration')\n",
    "    ax2.set_ylabel('Positive particle concentration')\n",
    "    ax1.set_xlabel(r'$r_n$')\n",
    "    ax2.set_xlabel(r'$r_p$')\n",
    "    ax1.set_ylim(0, 1)\n",
    "    ax2.set_ylim(0, 1)\n",
    "    plt.show()\n",
    "    \n",
    "import ipywidgets as widgets\n",
    "widgets.interact(plot_concentrations, t=widgets.FloatSlider(min=0,max=1,step=0.1,value=0));\n"
   ]
  },
  {
   "cell_type": "markdown",
   "metadata": {},
   "source": [
    "The QuickPlot class can be used to plot the common set of useful outputs which should give you a good initial overview of the model. The method Quickplot.plot(t) is simply a function like plot_concentrations(t) above. We can therefore either use it statically for a particularl t or employ the slider widget.  "
   ]
  },
  {
   "cell_type": "code",
   "execution_count": 18,
   "metadata": {},
   "outputs": [
    {
     "data": {
      "application/vnd.jupyter.widget-view+json": {
<<<<<<< HEAD
       "model_id": "b1f8d7bde65e435182452de12b7df5a6",
=======
       "model_id": "b28c84d8467b47e6ab84008d5eaac532",
>>>>>>> e8f98f2a
       "version_major": 2,
       "version_minor": 0
      },
      "text/plain": [
       "interactive(children=(FloatSlider(value=0.0, description='t', max=0.16161616161616163, step=0.05), Output()), …"
      ]
     },
     "metadata": {},
     "output_type": "display_data"
    }
   ],
   "source": [
    "quick_plot = pybamm.QuickPlot(model, param, mesh, solver)\n",
    "widgets.interact(quick_plot.plot, t=widgets.FloatSlider(min=0,max=solver.t[-1],step=0.05,value=0));"
   ]
  }
 ],
 "metadata": {
  "kernelspec": {
   "display_name": "Python 3",
   "language": "python",
   "name": "python3"
  },
  "language_info": {
   "codemirror_mode": {
    "name": "ipython",
    "version": 3
   },
   "file_extension": ".py",
   "mimetype": "text/x-python",
   "name": "python",
   "nbconvert_exporter": "python",
   "pygments_lexer": "ipython3",
   "version": "3.6.7"
  }
 },
 "nbformat": 4,
 "nbformat_minor": 2
}<|MERGE_RESOLUTION|>--- conflicted
+++ resolved
@@ -297,11 +297,7 @@
     {
      "data": {
       "text/plain": [
-<<<<<<< HEAD
        "<pybamm.models.lithium_ion.spm.SPM at 0x7f57286882b0>"
-=======
-       "<pybamm.models.lithium_ion.spm.SPM at 0x7fbacc67e320>"
->>>>>>> e8f98f2a
       ]
      },
      "execution_count": 11,
@@ -558,11 +554,7 @@
     {
      "data": {
       "application/vnd.jupyter.widget-view+json": {
-<<<<<<< HEAD
        "model_id": "4440828bc4ab4b479dc2efed5af5254d",
-=======
-       "model_id": "c7e85e101a714e028f7bd1a71c0d49bb",
->>>>>>> e8f98f2a
        "version_major": 2,
        "version_minor": 0
       },
@@ -581,13 +573,8 @@
     "\n",
     "def plot_concentrations(t):\n",
     "    f, (ax1, ax2) = plt.subplots(1, 2 ,figsize=(10,5))\n",
-<<<<<<< HEAD
     "    plot_c_n, = ax1.plot(r, c_s_n_surf(x=r,t=t))\n",
     "    plot_c_p, = ax2.plot(r, c_s_p_surf(x=r,t=t))\n",
-=======
-    "    plot_c_n, = ax1.plot(r, c_s_n(r=r,t=t))\n",
-    "    plot_c_p, = ax2.plot(r, c_s_p(r=r,t=t))\n",
->>>>>>> e8f98f2a
     "    ax1.set_ylabel('Negative particle concentration')\n",
     "    ax2.set_ylabel('Positive particle concentration')\n",
     "    ax1.set_xlabel(r'$r_n$')\n",
@@ -615,11 +602,7 @@
     {
      "data": {
       "application/vnd.jupyter.widget-view+json": {
-<<<<<<< HEAD
        "model_id": "b1f8d7bde65e435182452de12b7df5a6",
-=======
-       "model_id": "b28c84d8467b47e6ab84008d5eaac532",
->>>>>>> e8f98f2a
        "version_major": 2,
        "version_minor": 0
       },
